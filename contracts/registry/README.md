--- conflicted
+++ resolved
@@ -39,12 +39,8 @@
 
   Classical example will registering an action (for poll participation), only when a user is a human.
   Instead of `Poll --is_human--> Registry -> Poll`, we can simplify and do `Registry.is_human_call --> Poll`.
-<<<<<<< HEAD
-
-  See the function documentation for more details and [integration test](https://github.com/alpha-fi/i-am-human/blob/master/contracts/human_checker/tests/workspaces.rs#L131) for usage.
-=======
+ 
   See the function documentation for more details and [integration test](https://github.com/near-ndc/i-am-human/blob/780e8cf8326fd0a7976c48afbbafd4553cc7b639/contracts/human_checker/tests/workspaces.rs#L131) for usage.
->>>>>>> 2f0c635a
 
 
 - `sbt_burn(issuer: AccountId, tokens: Vec<TokenId>, memo: Option<String>)` - every holder can burn some of his tokens.