# SBT Registry

The Registry smart contract is a balance book for all associated SBT tokens. The registry enables atomic `soul_transfers` and provides an efficient way to ban a smart contract (issuer). For more details check the [nep-393](https://github.com/near/NEPs/pull/393).

## SBT opt-in

Every SBT smart contract must opt-in to a registry, or implement registry functionality by it's own. Different registries may implement different mechanisms for opt-in.

This implementation requires an admin account (could be a DAO) to add an issuer to the registry, and as a consequence allow the issuer to use SBT registry methods.

## SBT mint

The minting process is a procedure where we assign a new token to the provided receiver and keep track of it in the registry. The `sbt_mint` method must be called by a issuer that is opted-in. Additional:

- each `TokenMetadata` provided must have a non zero `class`,
- enough `Near` must be attached to cover the registry storage cost must be provided.

The method will emit the [`Mint`](https://github.com/alpha-fi/i-am-human/blob/master/contracts/sbt/src/events.rs#L69) event when succesful. There might be a case when the token vector provided is too long, and the gas is not enought to cover the minting process, then it will panic with `out of gas`.

## Additional Queries

The IAH Registry supports the following extra queries, which are not part of the NEP-393 standard:

- `is_human(account: AccountId) -> Proof`, where proof is list of SBTs (represented as a list of issuers and issuer minted tokens). The registry has a property `iah_sbts` that specifies which tokens from which issuers are required from an account to be considered a human. In case the account is missing any of the required tokens an empty proof will be returned (empty list).
  For example, if `alice` is a human because she has `fractal: class 1` token with `tokenID=24`, then the function returns `["<fractal issuer account>", [24]]`. If the account is not a human, then an empty proof is returned (empty list). If the `iah_sbts` property contains more tokens, for example `fratcal: [1,2]` the `is_human` will return the proof with the tokens only if the account has both of the sbts. Otherwise an empty proof will be returned. eg. for `alice` with two tokens `class=1, tokenID=24` and `class=2, tokenID=40` the method will return `["<fractal issuer account>", [24, 40]]`. for `bob` with one token `class=1, tokenID=26` the method will return an empty list.

- `iah_class_set() -> ClassSet` - returns IAH class set: required token classes to be approved as a human by the `is_human`.

## Additional Transactions

- `is_human_call(account: AccountId, ctr: AccountId, function: String, args: Base64VecU8)` checks if the account is human (using `is_human` method). If yes, then makes a cross contract call: `ctr.function(args)`. Args are correctly expanded into function arguments. See the function documentation for more details.
<<<<<<< HEAD

## SBT Recovery Blacklist Registry

## Backstage testing

For testing purpose, we created a testnet registry contract. It's deployed at `registry-unstable.i-am-human.testnet`
Anyone can call `testing_sbt_mint` directly on the registry to mint himself a token (without going through the issuer contract).
The Fractal VF issuer, currently used in backstage is `i-am-human-staging.testnet`.
For example, to mint yourself a Fractal FV SBT call which will expire at given UNIX time in milliseconds:

```shell
near call registry-unstable.i-am-human.testnet testing_sbt_mint \
  '{"issuer": "i-am-human-staging.testnet", "token_spec": [["YOU.testnet", [{"class": 1, "expires_at": 1689516963000}]]]}' \
  --accountId YOU.testnet --deposit 0.012
```

If you want to play with a new issuer, and mint tokens of that issuer, you firstly need to register that issuer. The `i-am-human-staging.testnet` issuer is already registered.

```shell
near call registry-unstable.i-am-human.testnet testing_add_sbt_issuer '{"issuer": "a-new-issuer.testnet"}' --accountId <your account>
```

To renew some tokens (you can renew any token from any issuer and set any expire time, if you set expire in past then the token won't be valid):

```shell
near call registry-unstable.i-am-human.testnet testing_sbt_renew '{"issuer": "i-am-human-staging.testnet", "tokens": [tokenID1, tokenID2], "expires_at": 1689519000000}' --accountId YOU.testnet
```

NOTE: The contract can change and be removed / recreated.
=======
- `sbt_burn(issuer: AccountId, tokens: Vec<TokenId>, memo: Option<String>)` - every holder can burn some of his tokens.
>>>>>>> d683c234
<|MERGE_RESOLUTION|>--- conflicted
+++ resolved
@@ -29,9 +29,8 @@
 ## Additional Transactions
 
 - `is_human_call(account: AccountId, ctr: AccountId, function: String, args: Base64VecU8)` checks if the account is human (using `is_human` method). If yes, then makes a cross contract call: `ctr.function(args)`. Args are correctly expanded into function arguments. See the function documentation for more details.
-<<<<<<< HEAD
 
-## SBT Recovery Blacklist Registry
+- `sbt_burn(issuer: AccountId, tokens: Vec<TokenId>, memo: Option<String>)` - every holder can burn some of his tokens.
 
 ## Backstage testing
 
@@ -58,7 +57,4 @@
 near call registry-unstable.i-am-human.testnet testing_sbt_renew '{"issuer": "i-am-human-staging.testnet", "tokens": [tokenID1, tokenID2], "expires_at": 1689519000000}' --accountId YOU.testnet
 ```
 
-NOTE: The contract can change and be removed / recreated.
-=======
-- `sbt_burn(issuer: AccountId, tokens: Vec<TokenId>, memo: Option<String>)` - every holder can burn some of his tokens.
->>>>>>> d683c234
+NOTE: The contract can change and be removed / recreated.