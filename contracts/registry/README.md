# SBT Registry

The Registry smart contract is a balance book for all associated SBT tokens. The registry enables atomic `soul_transfers` and provides an efficient way to ban a smart contract (issuer). For more details check the [nep-393](https://github.com/near/NEPs/pull/393).

## SBT opt-in

Every SBT smart contract must opt-in to a registry, or implement registry functionality by it's own. Different registries may implement different mechanisms for opt-in.

This implementation requires an admin account (could be a DAO) to add an issuer to the registry, and as a consequence allow the issuer to use SBT registry methods.

## SBT mint

The minting process is a procedure where we assign a new token to the provided receiver and keep track of it in the registry. The `sbt_mint` method must be called by a issuer that is opted-in. Additional:

- each `TokenMetadata` provided must have a non zero `class`,
- enough `Near` must be attached to cover the registry storage cost must be provided.

The method will emit the [`Mint`](https://github.com/alpha-fi/i-am-human/blob/master/contracts/sbt/src/events.rs#L69) event when successful. There might be a case when the token vector provided is too long, and the gas is not enough to cover the minting process, then it will panic with `out of gas`.

## Additional Queries

The IAH Registry supports the following extra queries, which are not part of the NEP-393 standard. See the function docs for more complete documentation.

- `is_human(account: AccountId) -> Proof`, where proof is list of SBTs (represented as a list of issuers and issuer minted tokens). The registry has a property `iah_sbts` that specifies which tokens from which issuers are required from an account to be considered a human. In case the account is missing any of the required tokens, or is considered a fake account (through the registry `blacklist`) an empty proof will be returned (empty list).
  For example, if `alice` is a human because she has `fractal: class 1` token with `tokenID=24`, then the function returns `["<fractal issuer account>", [24]]`. If the account is not a human, then an empty proof is returned (empty list). If the `iah_sbts` property contains more tokens, for example `fratcal: [1,2]` the `is_human` will return the proof with the tokens only if the account has both of the SBTs. Otherwise an empty proof will be returned. Eg: for `alice` with two tokens `class=1, tokenID=24` and `class=2, tokenID=40` the method will return `["<fractal issuer account>", [24, 40]]`. for `bob` with one token `class=1, tokenID=26` the method will return an empty list.

- `account_flagged(account: AccountId) -> Option<AccountFlag>` - returns account status if it was flagged. Returns None if the account was not flagged. More context about account flagging is specified in the [IAH Flag Accounts](https://near-ndc.notion.site/IAH-Flag-Accounts-b5b9c2ff72d14328834e2a0effa22938?pvs=4).

- `iah_class_set() -> ClassSet` - returns IAH class set: required token classes to be approved as a human by the `is_human`.

## Additional Transactions

See the function docs for more complete documentation.

- `sbt_mint_iah(token_spec: Vec<(AccountId, Vec<TokenMetadata>)>) -> Vec<TokenId>` is a wrapper around `sbt_mint` and `is_human`. It mints SBTs only when all recipients are humans.

- `sbt_burn(issuer: AccountId, tokens: Vec<TokenId>, memo: Option<String>)` - every holder can burn some of his tokens.

- `sbt_burn_all()` - method to burn all caller tokens (from all issuers). To efficiently burn all tokens, the method must be called repeatedly until true is returned.

- `is_human_call(ctr: AccountId, function: String, payload: JSONString)` checks if the predecessor account (_caller_) account is human (using `is_human` method). If it's not, then it panics and returns the deposit. Otherwise it makes a cross contract call passing the provided deposit:

  ```python
  ctr.function(caller=predecessor_account_id,
               iah_proof=tokens_prooving_caller_humanity,
               payload)
  ```

  Classical example will registering an action (for poll participation), only when a user is a human.
  Instead of `Poll --is_human--> Registry -> Poll`, we can simplify and do `Registry.is_human_call --> Poll`.

  See the function documentation for more details and [integration test](https://github.com/near-ndc/i-am-human/blob/780e8cf8326fd0a7976c48afbbafd4553cc7b639/contracts/human_checker/tests/workspaces.rs#L131) for usage.

- `is_human_call_lock(ctr: AccountId, function: String, lock_duration: u64, with_proof: bool)` checks if the predecessor account (_caller_) account is human (using `is_human` method). If it's not, then it panics and returns the deposit. Otherwise it will extend the _account soul transfer lock_ (blocking account ability to execute soul transfers) and make a cross contract call passing the provided deposit:

  ```python
  ctr.function(caller=predecessor_account_id,
               locked_until: time_in_ms_until_when_the_account_is_locked,
               iah_proof=tokens_prooving_caller_humanity,
               payload)
  ```

  Classical example will be a voting: we need to assure that an account won't migrate to other one using a soul transfer, and vote from two different accounts. Alternative would be to records humanity proof (SBTs) - this approach
  may be more difficult to implement, especially if we are going to supply more humanity proofs.

### Admin functions

- `admin_flag_accounts(flag: AccountFlag, accounts: Vec<AccountId>, memo: String)` - sets a flag for every account in the `accounts` list, overwriting if needed. Must be called by an authorized flagger.
- `admin_flag_accounts(flag: AccountFlag, accounts: Vec<AccountId>, memo: String)` - removes a flag for every account in the `accounts` list, overwriting if needed. Must be called by an authorized flagger.
  Valid account flags are: "Verified", "Blacklisted", "GovBan".
- `admin_add_sbt_issuer(issuer: AccountId)` - authorizes new issuer to issue SBTs.

## Soul transfer

The registry enables atomic `soul_transfers`. It Transfers all SBT tokens from one account to another account.
Additionally, it attempts to transfer the associated account flags. For example, if the 'from' account is blacklisted and initiates a soul transfer, the recipient account will also be flagged as blacklisted. If a conflict arises between the caller's and recipient's flags, the transfer will fail.

<<<<<<< HEAD
## Backstage testing

For testing purpose, we created a testnet registry contract. It's deployed at `registry-unstable.i-am-human.testnet`
Anyone can call `testing_sbt_mint` directly on the registry to mint himself a token (without going through the issuer contract).
The Fractal VF issuer, currently used in backstage is `i-am-human-staging.testnet`.
For example, to mint yourself a Fractal FV SBT call which will expire at given UNIX time in milliseconds:

```shell
near call registry-unstable.i-am-human.testnet testing_sbt_mint \
  '{"issuer": "i-am-human-staging.testnet", "token_spec": [["YOU.testnet", [{"class": 1, "expires_at": 1689516963000}]]]}' \
  --accountId YOU.testnet --deposit 0.012
```

If you want to play with a new issuer, and mint tokens of that issuer, you firstly need to register that issuer. The `i-am-human-staging.testnet` issuer is already registered.

```shell
near call registry-unstable.i-am-human.testnet testing_add_sbt_issuer '{"issuer": "a-new-issuer.testnet"}' --accountId <your account>
```

To renew some tokens (you can renew any token from any issuer and set any expire time, if you set expire in past then the token won't be valid):

```shell
near call registry-unstable.i-am-human.testnet testing_sbt_renew '{"issuer": "i-am-human-staging.testnet", "tokens": [tokenID1, tokenID2], "expires_at": 1689519000000}' --accountId YOU.testnet
```

NOTE: The contract can change and be removed / recreated.
=======
Soul transfer is blocked, if there is an active soul transfer lock. The lock may be requested by dapps, that relay on unique personhood linked to an account over a period of time (for example: voting, games).
>>>>>>> a427fabb
<|MERGE_RESOLUTION|>--- conflicted
+++ resolved
@@ -75,7 +75,8 @@
 The registry enables atomic `soul_transfers`. It Transfers all SBT tokens from one account to another account.
 Additionally, it attempts to transfer the associated account flags. For example, if the 'from' account is blacklisted and initiates a soul transfer, the recipient account will also be flagged as blacklisted. If a conflict arises between the caller's and recipient's flags, the transfer will fail.
 
-<<<<<<< HEAD
+Soul transfer is blocked, if there is an active soul transfer lock. The lock may be requested by dapps, that relay on unique personhood linked to an account over a period of time (for example: voting, games).
+
 ## Backstage testing
 
 For testing purpose, we created a testnet registry contract. It's deployed at `registry-unstable.i-am-human.testnet`
@@ -101,7 +102,6 @@
 near call registry-unstable.i-am-human.testnet testing_sbt_renew '{"issuer": "i-am-human-staging.testnet", "tokens": [tokenID1, tokenID2], "expires_at": 1689519000000}' --accountId YOU.testnet
 ```
 
+## NOTICE
+
 NOTE: The contract can change and be removed / recreated.
-=======
-Soul transfer is blocked, if there is an active soul transfer lock. The lock may be requested by dapps, that relay on unique personhood linked to an account over a period of time (for example: voting, games).
->>>>>>> a427fabb
