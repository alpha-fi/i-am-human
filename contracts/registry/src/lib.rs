--- conflicted
+++ resolved
@@ -714,11 +714,7 @@
     fn setup(predecessor: &AccountId, deposit: Balance) -> (VMContext, Contract) {
         let mut ctx = VMContextBuilder::new()
             .predecessor_account_id(admin())
-<<<<<<< HEAD
-            .block_timestamp(START * MILI_SECOND)
-=======
             .block_timestamp(START * MILI_SECOND) // multiplying by mili seconds for easier testing
->>>>>>> 8b2009d8
             .is_view(false)
             .build();
         if deposit > 0 {
