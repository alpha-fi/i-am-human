use std::collections::HashSet;

use near_sdk::borsh::{self, BorshDeserialize, BorshSerialize};
use near_sdk::collections::{LookupMap, TreeMap, UnorderedMap, UnorderedSet};
use near_sdk::{env, near_bindgen, require, AccountId, PanicOnDefault};

use sbt::{
    emit_soul_transfer, ClassId, Nep393Event, SBTRegistry, SbtRecover, SbtTokensEvent, TokenData,
    TokenId,
};

use crate::storage::*;

mod registry;
mod storage;

#[near_bindgen]
#[derive(BorshDeserialize, BorshSerialize, PanicOnDefault)]
pub struct Contract {
    /// Registry admin, expected to be a DAO.
    pub authority: AccountId,

    /// registry of approved SBT contracts to issue tokens
    pub sbt_issuers: UnorderedMap<AccountId, IssuerId>,
    pub issuer_id_map: LookupMap<IssuerId, AccountId>, // reverse index
    /// registry of blacklisted accounts by issuer
    pub(crate) banlist: UnorderedSet<AccountId>,
    /// store ongoing soul transfers by "old owner"
    pub(crate) ongoing_soul_tx: LookupMap<AccountId, IssuerTokenId>,

    pub(crate) supply_by_owner: LookupMap<(AccountId, IssuerId), u64>,
    pub(crate) supply_by_class: LookupMap<(IssuerId, ClassId), u64>,
    pub(crate) supply_by_issuer: LookupMap<IssuerId, u64>,

    /// maps user balance key to tokenID
    pub(crate) balances: TreeMap<BalanceKey, TokenId>,
    pub(crate) issuer_tokens: LookupMap<IssuerTokenId, TokenData>,

    /// map of SBT contract -> next available token_id
    pub(crate) next_token_ids: LookupMap<IssuerId, TokenId>,
    pub(crate) next_issuer_id: IssuerId,

    pub(crate) iah_classes: (AccountId, Vec<ClassId>),
}

// Implement the contract structure
#[near_bindgen]
impl Contract {
    #[init]
    pub fn new(authority: AccountId, iah_issuer: AccountId, iah_classes: Vec<ClassId>) -> Self {
        require!(
            iah_classes.len() > 0,
            "iah_classes must be a non empty list"
        );
        Self {
            authority,
            sbt_issuers: UnorderedMap::new(StorageKey::SbtIssuers),
            issuer_id_map: LookupMap::new(StorageKey::SbtIssuersRev),
            banlist: UnorderedSet::new(StorageKey::Banlist),
            supply_by_owner: LookupMap::new(StorageKey::SupplyByOwner),
            supply_by_class: LookupMap::new(StorageKey::SupplyByClass),
            supply_by_issuer: LookupMap::new(StorageKey::SupplyByIssuer),
            balances: TreeMap::new(StorageKey::Balances),
            issuer_tokens: LookupMap::new(StorageKey::IssuerTokens),
            next_token_ids: LookupMap::new(StorageKey::NextTokenId),
            next_issuer_id: 1,
            ongoing_soul_tx: LookupMap::new(StorageKey::OngoingSoultTx),
            iah_classes: (iah_issuer, iah_classes),
        }
    }

    //
    // Queries
    //

    pub fn sbt_contracts(&self) -> Vec<AccountId> {
        self.sbt_issuers.keys().collect()
    }

    #[inline]
    fn _is_banned(&self, account: &AccountId) -> bool {
        self.banlist.contains(account)
    }

    /// Returns true if the given account is human.
    pub fn is_human(&self, account: AccountId) -> bool {
        if self._is_banned(&account) {
            return false;
        }
        let issuer = Some(self.iah_classes.0.clone());
        // check if user has tokens from all classes
        for cls in &self.iah_classes.1 {
            let tokens = self.sbt_tokens_by_owner(
                account.clone(),
                issuer.clone(),
                Some(*cls),
                Some(1),
                None,
            );
            // we need to check class, because the query can return a "next" token if a user
            // doesn't have the token of requested class.
            if !(tokens.len() > 0 && tokens[0].1[0].metadata.class == *cls) {
                return false;
            }
        }
        true
    }

    //
    // Transactions
    //

    /// Transfers atomically all SBT tokens from one account to another account.
    /// + The caller must be an SBT holder and the `to` must not be a banned account.
    /// + Returns the amount of tokens transferred and a boolean: `true` if the whole
    ///   process has finished, `false` when the process has not finished and should be
    ///   continued by a subsequent call.
    /// + User must keep calling the `sbt_soul_transfer` until `true` is returned.
    /// + Emits `SoulTransfer` event only once all the tokens that user was in possesion
    ///   of were transfered and at least one token was trasnfered (caller had at least 1 sbt)
    /// + If caller does not have any tokens, nothing will be transfered, the caller
    ///    will be banned and Ban even will be emitted
    #[payable]
    pub fn sbt_soul_transfer(
        &mut self,
        recipient: AccountId,
        #[allow(unused_variables)] memo: Option<String>,
    ) -> (u32, bool) {
        // TODO: test what is the max safe amount of updates
        self._sbt_soul_transfer(recipient, 25)
    }

    // execution of the sbt_soul_transfer in this function to parametrize `max_updates` in
    // order to facilitate tests.
    pub(crate) fn _sbt_soul_transfer(&mut self, recipient: AccountId, limit: usize) -> (u32, bool) {
        let owner = env::predecessor_account_id();

        let (resumed, start) = self.transfer_continuation(&owner, &recipient, true);

        let batch: Vec<(BalanceKey, TokenId)> = self
            .balances
            .iter_from(BalanceKey {
                owner: owner.clone(),
                issuer_id: start.issuer_id,
                class_id: start.token,
            })
            .take(limit)
            .collect();

        let mut key_new = BalanceKey {
            owner: recipient.clone(),
            issuer_id: 0,
            class_id: 0,
        };
        let mut prev_issuer: IssuerId = 0;
        let mut token_counter = 0;
        for (key, token_id) in &batch {
            if key.owner != owner {
                break;
            }
            token_counter += 1;

            if prev_issuer != key.issuer_id {
                prev_issuer = key.issuer_id;
                // update user token supply map
                if let Some(s) = self.supply_by_owner.remove(&(owner.clone(), prev_issuer)) {
                    let key = &(recipient.clone(), prev_issuer);
                    let supply_to = self.supply_by_owner.get(key).unwrap_or(0);
                    self.supply_by_owner.insert(key, &(s + supply_to));
                }
            }

            self.balances.remove(key);
            key_new.issuer_id = key.issuer_id;
            key_new.class_id = key.class_id;
            // TODO: decide if we should overwrite or panic if receipient already had a token.
            // now we overwrite.
            self.balances.insert(&key_new, token_id);
            self.balances.remove(key);

            let i_key = IssuerTokenId {
                issuer_id: key.issuer_id,
                token: *token_id,
            };
            let mut td = self.issuer_tokens.get(&i_key).unwrap();
            td.owner = recipient.clone();
            self.issuer_tokens.insert(&i_key, &td);
        }

        let completed = token_counter != limit;
        if completed {
            if resumed {
                // insert is happening when we need to continue, so don't need to remove if
                // the process finishes in the same transaction.
                self.ongoing_soul_tx.remove(&owner);
            }
            // we emit the event only once the operation is completed and only if some tokens were
            // transferred
            if resumed || token_counter > 0 {
                emit_soul_transfer(&owner, &recipient);
            }
        } else {
            let last = &batch[token_counter - 1];
            self.ongoing_soul_tx.insert(
                &owner,
                &IssuerTokenId {
                    issuer_id: last.0.issuer_id,
                    token: last.0.class_id, // we reuse IssuerTokenId type here (to not generate new code), but we store class_id instead of token here.
                },
            );
        }

        (token_counter as u32, completed)
    }

    pub(crate) fn start_transfer_with_continuation(
        &mut self,
        owner: &AccountId,
        recipient: &AccountId,
        ban_owner: bool,
    ) -> IssuerTokenId {
        require!(
            !self._is_banned(recipient),
            "receiver account is banned. Cannot start the transfer"
        );
        if ban_owner {
            // we only ban the source account in the soul transfer
            // insert into banlist and assure the owner is not already banned.
            require!(
                self.banlist.insert(owner),
                "from account is banned. Cannot start the transfer"
            );
            Nep393Event::Ban(vec![owner]).emit();
        }

        IssuerTokenId {
            issuer_id: 0,
            token: 0, // NOTE: this is class ID
        }
    }

    // If it is the first iteration of the soul transfer, bans the source account, otherwise returns the last transfered token
    fn transfer_continuation(
        &mut self,
        from: &AccountId,
        to: &AccountId,
        ban_owner: bool,
    ) -> (bool, IssuerTokenId) {
        match self.ongoing_soul_tx.get(from) {
            // starting the process
            None => (
                false,
                self.start_transfer_with_continuation(from, to, ban_owner),
            ),
            // resuming sbt_recover process
            Some(s) => (true, s),
        }
    }

    // sbt_recover execution with `limit` parameter in
    // order to facilitate tests.
    fn _sbt_recover(&mut self, from: AccountId, to: AccountId, limit: usize) -> (u32, bool) {
        let storage_start = env::storage_usage();
        let issuer = env::predecessor_account_id();
        let issuer_id = self.assert_issuer(&issuer);
        self.assert_not_banned(&to);
        // get the last transfered token and don't ban the owner.
        let (resumed, start) = self.transfer_continuation(&from, &to, false);

        let mut tokens_recovered = 0;
        let mut class_ids = Vec::new();

        let mut last_token_transfered = BalanceKey {
            owner: from.clone(),
            issuer_id,
            class_id: 0,
        };

        for (key, token) in self
            .balances
            .iter_from(balance_key(from.clone(), start.issuer_id, start.token))
            .take(limit)
        {
            if key.owner != from || key.issuer_id != issuer_id {
                continue;
            }
            tokens_recovered += 1;
            let mut t = self.get_token(key.issuer_id, token);

            class_ids.push(t.metadata.class_id());

            t.owner = to.clone();
            self.issuer_tokens
                .insert(&IssuerTokenId { issuer_id, token }, &t);
            last_token_transfered = key;
        }

        // update user balances
        let mut old_balance_key = balance_key(from.clone(), issuer_id, 0);
        let mut new_balance_key = balance_key(to.clone(), issuer_id, 0);
        for class_id in class_ids {
            old_balance_key.class_id = class_id;
            let token_id = self.balances.remove(&old_balance_key).unwrap();
            new_balance_key.class_id = class_id;
            self.balances.insert(&new_balance_key, &token_id);
        }

        // update supply_by_owner map. We can't do it in the loop above becuse we can't modify
        // self.balances while iterating over it
        let supply_key = &(from.clone(), issuer_id);
        let old_supply_from = self.supply_by_owner.remove(supply_key).unwrap_or(0);
        if old_supply_from != tokens_recovered {
            self.supply_by_owner.insert(
                &(from.clone(), issuer_id),
                &(old_supply_from - tokens_recovered),
            );
        }
        let supply_key = &(to.clone(), issuer_id);
        let old_supply_to = self.supply_by_owner.get(supply_key).unwrap_or(0);
        self.supply_by_owner
            .insert(supply_key, &(old_supply_to + tokens_recovered));

        let completed = tokens_recovered != limit as u64;
        if completed {
            if resumed {
                // insert is happening when we need to continue, so don't need to remove if
                // the process finishes in the same transaction.
                self.ongoing_soul_tx.remove(&from);
            }
            // we emit the event only once the operation is completed and only if some tokens were
            // recovered
            if resumed || tokens_recovered > 0 {
                // emit Recover event
                SbtRecover {
                    issuer: &issuer,
                    old_owner: &from,
                    new_owner: &to,
                }
                .emit();
            }
        } else {
            self.ongoing_soul_tx.insert(
                &from,
                &IssuerTokenId {
                    issuer_id: last_token_transfered.issuer_id,
                    token: last_token_transfered.class_id, // we reuse IssuerTokenId type here (to not generate new code), but we store class_id instead of token here.
                },
            );
        }
        // storage check
        // we are using checked_sub, since the storage can decrease and we are running of risk of underflow
        let storage_usage = env::storage_usage();
        if storage_usage > storage_start {
            let required_deposit =
                (storage_usage - storage_start) as u128 * env::storage_byte_cost();
            require!(
                env::attached_deposit() >= required_deposit,
                format!(
                    "not enough NEAR storage depost, required: {}",
                    required_deposit
                )
            );
        }
        return (tokens_recovered as u32, completed);
    }

    pub fn sbt_burn(
        &mut self,
        issuer: AccountId,
        tokens: Vec<TokenId>,
        #[allow(unused_variables)] memo: Option<String>,
    ) {
        let owner = env::predecessor_account_id();
        require!(
            !self.ongoing_soul_tx.contains_key(&owner),
            "can't burn tokens while in soul_transfer"
        );

        let issuer_id = self.assert_issuer(&issuer);
        let token_len = tokens.len() as u64;
        let mut token_ids = HashSet::new();
        for tid in tokens.iter() {
            require!(
                !token_ids.contains(tid),
                format!("duplicated token_id in tokens: {}", tid)
            );
            token_ids.insert(tid);

            let ct_key = &IssuerTokenId {
                issuer_id,
                token: *tid,
            };
            let t = self
                .issuer_tokens
                .get(ct_key)
                .unwrap_or_else(|| panic!("tokenID={} not found", tid));
            require!(
                t.owner == owner,
                &format!("not an owner of tokenID={}", tid)
            );

            self.issuer_tokens.remove(ct_key);
            let class_id = t.metadata.v1().class;
            self.balances
                .remove(&balance_key(owner.clone(), issuer_id, class_id));

            // update supply by class
            let key = (issuer_id, class_id);
            let mut supply = self.supply_by_class.get(&key).unwrap();
            supply -= 1;
            self.supply_by_class.insert(&key, &supply);
        }

        // update supply by owner
        let key = (owner, issuer_id);
        let mut supply = self.supply_by_owner.get(&key).unwrap();
        supply -= token_len;
        self.supply_by_owner.insert(&key, &supply);

        // update total supply by issuer
        let mut supply = self.supply_by_issuer.get(&issuer_id).unwrap();
        supply -= token_len;
        self.supply_by_issuer.insert(&issuer_id, &supply);

        SbtTokensEvent { issuer, tokens }.emit_burn();
    }

    //
    // Authority
    //

    /// returns false if the `issuer` contract was already registered.
    pub fn admin_add_sbt_issuer(&mut self, issuer: AccountId) -> bool {
        self.assert_authority();
        let previous = self.sbt_issuers.insert(&issuer, &self.next_issuer_id);
        self.issuer_id_map.insert(&self.next_issuer_id, &issuer);
        self.next_issuer_id += 1;
        previous.is_none()
    }

    pub fn change_admin(&mut self, new_admin: AccountId) {
        self.assert_authority();
        self.authority = new_admin;
    }

    //
    // Internal
    //

    /// Queries a given token. Panics if token doesn't exist
    pub(crate) fn get_token(&self, issuer_id: IssuerId, token: TokenId) -> TokenData {
        self.issuer_tokens
            .get(&IssuerTokenId { issuer_id, token })
            .unwrap_or_else(|| panic!("token {} not found", token))
    }

    /// updates the internal token counter based on how many tokens we want to mint (num), and
    /// returns the first valid TokenId for newly minted tokens.
    pub(crate) fn next_token_id(&mut self, issuer_id: IssuerId, num: u64) -> TokenId {
        let tid = self.next_token_ids.get(&issuer_id).unwrap_or(0);
        self.next_token_ids.insert(&issuer_id, &(tid + num));
        tid + 1
    }

    #[inline]
    pub(crate) fn assert_not_banned(&self, owner: &AccountId) {
        require!(
            !self.banlist.contains(owner),
            format!("account {} is banned", owner)
        );
    }

    /// note: use issuer_id() if you need issuer_id
    pub(crate) fn assert_issuer(&self, issuer: &AccountId) -> IssuerId {
        // TODO: use Result rather than panic
        self.sbt_issuers
            .get(issuer)
            .expect("must be called by a registered SBT Issuer")
    }

    pub(crate) fn issuer_by_id(&self, id: IssuerId) -> AccountId {
        self.issuer_id_map
            .get(&id)
            .expect("internal error: inconsistent sbt issuer map")
    }

    pub(crate) fn assert_authority(&self) {
        require!(
            self.authority == env::predecessor_account_id(),
            "not an admin"
        )
    }
}

#[cfg(test)]
mod tests {
    use std::ops::Mul;

    use cost::MILI_NEAR;
    use near_sdk::test_utils::{self, VMContextBuilder};
    use near_sdk::{testing_env, Balance, Gas, VMContext};
    use sbt::*;

    use pretty_assertions::assert_eq;

    use super::*;

    fn alice() -> AccountId {
        AccountId::new_unchecked("alice.near".to_string())
    }

    fn alice2() -> AccountId {
        AccountId::new_unchecked("alice.nea".to_string())
    }

    fn bob() -> AccountId {
        AccountId::new_unchecked("bob.near".to_string())
    }

    fn carol() -> AccountId {
        AccountId::new_unchecked("carol.near".to_string())
    }

    fn dan() -> AccountId {
        AccountId::new_unchecked("dan.near".to_string())
    }

    fn issuer1() -> AccountId {
        AccountId::new_unchecked("sbt.n".to_string())
    }

    fn issuer2() -> AccountId {
        AccountId::new_unchecked("sbt.ne".to_string())
    }

    fn issuer3() -> AccountId {
        AccountId::new_unchecked("sbt.nea".to_string())
    }

    fn issuer4() -> AccountId {
        AccountId::new_unchecked("sbt4.near".to_string())
    }

    #[inline]
    fn fractal_mainnet() -> AccountId {
        AccountId::new_unchecked("fractal.i-am-human.near".to_string())
    }

    fn admin() -> AccountId {
        AccountId::new_unchecked("sbt.near".to_string())
    }

    fn mk_metadata(class: ClassId, expires_at: Option<u64>) -> TokenMetadata {
        TokenMetadata {
            class,
            issued_at: None,
            expires_at,
            reference: Some("abc".to_owned()),
            reference_hash: Some(vec![61, 61].into()),
        }
    }

    fn mk_token(token: TokenId, owner: AccountId, metadata: TokenMetadata) -> Token {
        Token {
            token,
            owner,
            metadata,
        }
    }

    fn mk_owned_token(token: TokenId, metadata: TokenMetadata) -> OwnedToken {
        OwnedToken { token, metadata }
    }

    fn mk_balance_key(owner: AccountId, issuer_id: IssuerId, class_id: ClassId) -> BalanceKey {
        BalanceKey {
            owner,
            issuer_id,
            class_id,
        }
    }

    fn mk_batch_metadata(n: u64) -> Vec<TokenMetadata> {
        let mut batch_metadata: Vec<TokenMetadata> = Vec::new();
        for i in 0..n {
            batch_metadata.push(mk_metadata(i, Some(START + i)))
        }
        batch_metadata
    }

    fn max_gas() -> Gas {
        return Gas::ONE_TERA.mul(300);
    }

    const MILI_SECOND: u64 = 1_000_000; // milisecond in ns
    const START: u64 = 10;
    const MINT_DEPOSIT: Balance = 6 * MILI_NEAR;

    fn setup(predecessor: &AccountId, deposit: Balance) -> (VMContext, Contract) {
        let mut ctx = VMContextBuilder::new()
            .predecessor_account_id(admin())
            // .attached_deposit(deposit_dec.into())
            .block_timestamp(START)
            .is_view(false)
            .build();
        if deposit > 0 {
            ctx.attached_deposit = deposit
        }
        testing_env!(ctx.clone());
        let mut ctr = Contract::new(admin(), fractal_mainnet(), vec![1]);
        ctr.admin_add_sbt_issuer(issuer1());
        ctr.admin_add_sbt_issuer(issuer2());
        ctr.admin_add_sbt_issuer(issuer3());
        ctr.admin_add_sbt_issuer(fractal_mainnet());
        ctx.predecessor_account_id = predecessor.clone();
        testing_env!(ctx.clone());
        return (ctx, ctr);
    }

    #[test]
    fn mint_simple() {
        let (_, mut ctr) = setup(&issuer1(), 2 * MINT_DEPOSIT);
        let m1_1 = mk_metadata(1, Some(START + 10));

        let minted_ids = ctr.sbt_mint(vec![
            (alice(), vec![m1_1.clone()]),
            (bob(), vec![m1_1.clone()]),
        ]);
        assert_eq!(minted_ids, vec![1, 2]);
        assert_eq!(2, ctr.sbt_supply(issuer1()));
        assert_eq!(0, ctr.sbt_supply(issuer2()));

        let sbt1_1 = ctr.sbt(issuer1(), 1).unwrap();
        assert_eq!(sbt1_1, mk_token(1, alice(), m1_1.clone()));
        let sbt1_2 = ctr.sbt(issuer1(), 2).unwrap();
        assert_eq!(sbt1_2, mk_token(2, bob(), m1_1.clone()));
        assert!(ctr.sbt(issuer2(), 1).is_none());
        assert!(ctr.sbt(issuer1(), 3).is_none());

        assert_eq!(1, ctr.sbt_supply_by_owner(alice(), issuer1(), None));
        assert_eq!(1, ctr.sbt_supply_by_owner(alice(), issuer1(), Some(1)));
        assert_eq!(0, ctr.sbt_supply_by_owner(alice(), issuer1(), Some(2)));

        assert_eq!(1, ctr.sbt_supply_by_owner(bob(), issuer1(), None));
        assert_eq!(1, ctr.sbt_supply_by_owner(bob(), issuer1(), Some(1)));
        assert_eq!(0, ctr.sbt_supply_by_owner(bob(), issuer1(), Some(2)));

        let alice_sbts = ctr.sbt_tokens_by_owner(alice(), None, None, None, None);
        let expected = vec![(issuer1(), vec![mk_owned_token(1, m1_1.clone())])];
        assert_eq!(alice_sbts, expected);

        let bob_sbts = ctr.sbt_tokens_by_owner(bob(), None, None, None, None);
        let expected = vec![(issuer1(), vec![mk_owned_token(2, m1_1.clone())])];
        assert_eq!(bob_sbts, expected);
    }

    #[test]
    fn mint() {
        let (mut ctx, mut ctr) = setup(&issuer1(), MINT_DEPOSIT);
        let m1_1 = mk_metadata(1, Some(START + 10));
        let m1_2 = mk_metadata(1, Some(START + 12));
        let m2_1 = mk_metadata(2, Some(START + 14));
        let m4_1 = mk_metadata(4, Some(START + 16));

        // mint an SBT to a user with same prefix as alice
        let minted_ids = ctr.sbt_mint(vec![(alice2(), vec![m1_1.clone()])]);
        assert_eq!(minted_ids, vec![1]);
        assert_eq!(
            test_utils::get_logs(),
            mk_log_str(
                "mint",
                &format!(
                    r#"{{"issuer":"{}","tokens":[["{}",[1]]]}}"#,
                    issuer1(),
                    alice2()
                )
            )
        );

        ctx.predecessor_account_id = issuer2();
        ctx.attached_deposit = 4 * MINT_DEPOSIT;
        testing_env!(ctx.clone());
        let minted_ids = ctr.sbt_mint(vec![
            (alice(), vec![m1_1.clone()]),
            (bob(), vec![m1_2.clone()]),
            (alice2(), vec![m1_1.clone()]),
            (alice(), vec![m2_1.clone()]),
        ]);
        assert_eq!(minted_ids, vec![1, 2, 3, 4]);
        assert_eq!(test_utils::get_logs().len(), 1);
        assert_eq!(
            test_utils::get_logs(),
            mk_log_str(
                "mint",
                &format!(
                    r#"{{"issuer":"{}","tokens":[["{}",[3]],["{}",[1,4]],["{}",[2]]]}}"#,
                    issuer2(),
                    alice2(),
                    alice(),
                    bob()
                )
            )
        );

        // mint again for Alice
        let minted_ids = ctr.sbt_mint(vec![(alice(), vec![m4_1.clone()])]);
        assert_eq!(minted_ids, vec![5]);

        // change the issuer and mint new tokens for alice
        ctx.predecessor_account_id = issuer3();
        ctx.attached_deposit = 2 * MINT_DEPOSIT;
        testing_env!(ctx.clone());
        let minted_ids = ctr.sbt_mint(vec![(alice(), vec![m1_1.clone(), m2_1.clone()])]);
        // since we minted with different issuer, the new SBT should start with 1
        assert_eq!(minted_ids, vec![1, 2]);

        assert_eq!(ctr.sbt_supply_by_class(issuer1(), 0), 0);
        assert_eq!(ctr.sbt_supply_by_class(issuer1(), 1), 1);
        assert_eq!(ctr.sbt_supply_by_class(issuer1(), 2), 0);
        assert_eq!(ctr.sbt_supply_by_class(issuer2(), 1), 3);
        assert_eq!(ctr.sbt_supply_by_class(issuer2(), 2), 1);
        assert_eq!(ctr.sbt_supply_by_class(issuer2(), 3), 0);
        assert_eq!(ctr.sbt_supply_by_class(issuer2(), 4), 1);
        assert_eq!(ctr.sbt_supply_by_class(issuer2(), 5), 0);
        assert_eq!(ctr.sbt_supply_by_class(issuer3(), 1), 1);
        assert_eq!(ctr.sbt_supply_by_class(issuer3(), 2), 1);

        let mut supply_by_issuer = vec![1, 5, 2, 0];
        assert_eq!(ctr.sbt_supply(issuer1()), supply_by_issuer[0]);
        assert_eq!(ctr.sbt_supply(issuer2()), supply_by_issuer[1]);
        assert_eq!(ctr.sbt_supply(issuer3()), supply_by_issuer[2]);
        assert_eq!(ctr.sbt_supply(issuer4()), supply_by_issuer[3]);

        assert_eq!(3, ctr.sbt_supply_by_owner(alice(), issuer2(), None));
        assert_eq!(2, ctr.sbt_supply_by_owner(alice(), issuer3(), None));
        assert_eq!(1, ctr.sbt_supply_by_owner(bob(), issuer2(), None));
        assert_eq!(0, ctr.sbt_supply_by_owner(bob(), issuer3(), None));
        assert_eq!(0, ctr.sbt_supply_by_owner(issuer2(), issuer2(), None));

        let t2_all = vec![
            mk_token(1, alice(), m1_1.clone()),
            mk_token(2, bob(), m1_2.clone()),
            mk_token(3, alice2(), m1_1.clone()),
            mk_token(4, alice(), m2_1.clone()),
            mk_token(5, alice(), m4_1.clone()),
        ];
        let t3_1 = mk_token(1, alice(), m1_1.clone());

        assert_eq!(ctr.sbt(issuer2(), 1).unwrap(), t2_all[0]);
        assert_eq!(ctr.sbt(issuer2(), 2).unwrap(), t2_all[1]);
        assert_eq!(ctr.sbt(issuer2(), 3).unwrap(), t2_all[2]);
        assert_eq!(ctr.sbt(issuer2(), 4).unwrap(), t2_all[3]);
        assert_eq!(ctr.sbt(issuer3(), 1).unwrap(), t3_1);

        // Token checks

        let a_tokens = vec![
            (issuer1(), vec![mk_owned_token(1, m1_1.clone())]),
            (issuer2(), vec![mk_owned_token(3, m1_1.clone())]),
        ];
        assert_eq!(
            &ctr.sbt_tokens_by_owner(alice2(), None, None, None, None),
            &a_tokens
        );
        assert_eq!(
            ctr.sbt_tokens_by_owner(alice2(), Some(issuer1()), None, None, None),
            vec![a_tokens[0].clone()],
        );
        assert_eq!(
            ctr.sbt_tokens_by_owner(alice2(), Some(issuer2()), None, None, None),
            vec![a_tokens[1].clone()]
        );

        let alice_issuer2 = (
            issuer2(),
            vec![
                mk_owned_token(1, m1_1.clone()),
                mk_owned_token(4, m2_1.clone()),
                mk_owned_token(5, m4_1.clone()),
            ],
        );
        let alice_issuer3 = (
            issuer3(),
            vec![
                mk_owned_token(1, m1_1.clone()),
                mk_owned_token(2, m2_1.clone()),
            ],
        );
        assert_eq!(
            ctr.sbt_tokens_by_owner(alice(), None, None, None, None),
            vec![alice_issuer2.clone(), alice_issuer3.clone()]
        );
        assert_eq!(
            ctr.sbt_tokens_by_owner(alice(), Some(issuer2()), None, None, None),
            vec![alice_issuer2.clone()]
        );
        assert_eq!(
            ctr.sbt_tokens_by_owner(alice(), Some(issuer3()), None, None, None),
            vec![alice_issuer3.clone()]
        );
        assert_eq!(
            ctr.sbt_tokens_by_owner(alice(), Some(issuer2()), Some(1), None, None),
            vec![alice_issuer2]
        );
        assert_eq!(
            ctr.sbt_tokens_by_owner(alice(), Some(issuer2()), Some(4), None, None),
            vec![(issuer2(), vec![mk_owned_token(5, m4_1.clone())])]
        );

        assert_eq!(
            ctr.sbt_tokens_by_owner(alice(), Some(issuer1()), Some(5), None, None),
            vec![]
        );

        assert_eq!(
            ctr.sbt_tokens_by_owner(alice(), Some(issuer2()), Some(5), None, None),
            vec![]
        );
        assert_eq!(
            ctr.sbt_tokens_by_owner(alice(), Some(issuer3()), Some(1), None, None),
            vec![alice_issuer3.clone()]
        );

        // check by all tokens
        assert_eq!(
            ctr.sbt_tokens(issuer1(), Some(1), None, None),
            vec![mk_token(1, alice2(), m1_1.clone())]
        );
        assert_eq!(ctr.sbt_tokens(issuer2(), None, None, None), t2_all,);
        assert_eq!(ctr.sbt_tokens(issuer2(), None, Some(1), None), t2_all[..1]);
        assert_eq!(ctr.sbt_tokens(issuer2(), None, Some(2), None), t2_all[..2]);
        assert_eq!(
            ctr.sbt_tokens(issuer2(), Some(2), Some(2), None),
            t2_all[1..3]
        );
        assert_eq!(
            ctr.sbt_tokens(issuer2(), Some(5), Some(5), None),
            t2_all[4..5]
        );
        assert_eq!(ctr.sbt_tokens(issuer2(), Some(6), Some(2), None), vec![]);

        //
        // now let's test buring
        //
        ctx.predecessor_account_id = alice();
        testing_env!(ctx.clone());

        ctr.sbt_burn(issuer2(), vec![1, 5], Some("alice burning".to_owned()));
        assert_eq!(
            test_utils::get_logs(),
            mk_log_str("burn", r#"{"issuer":"sbt.ne","tokens":[1,5]}"#)
        );

        supply_by_issuer[1] -= 2;
        assert_eq!(ctr.sbt_supply(issuer1()), supply_by_issuer[0]);
        assert_eq!(ctr.sbt_supply(issuer2()), supply_by_issuer[1]);
        assert_eq!(ctr.sbt_supply(issuer3()), supply_by_issuer[2]);
        assert_eq!(ctr.sbt_supply(issuer4()), supply_by_issuer[3]);

        assert_eq!(ctr.sbt_supply_by_owner(alice(), issuer2(), None), 1);
        assert_eq!(
            ctr.sbt_supply_by_owner(alice(), issuer2(), Some(m2_1.clone().class)),
            1
        );
        assert_eq!(
            ctr.sbt_supply_by_owner(alice(), issuer2(), Some(m1_1.clone().class)),
            0
        );

        let alice_issuer2 = (issuer2(), vec![mk_owned_token(4, m2_1.clone())]);
        assert_eq!(
            ctr.sbt_tokens_by_owner(alice(), None, None, None, None),
            vec![alice_issuer2.clone(), alice_issuer3.clone()]
        );
        assert_eq!(
            ctr.sbt_tokens_by_owner(alice(), Some(issuer2()), None, None, None),
            vec![alice_issuer2.clone()]
        );
    }

    #[test]
    fn soul_transfer1() {
        let (mut ctx, mut ctr) = setup(&issuer1(), 2 * MINT_DEPOSIT);

        // test1: simple case: alice has one token and she owns alice2 account as well. She
        // will do transfer from alice -> alice2
        let m1_1 = mk_metadata(1, Some(START + 10));
        let m2_1 = mk_metadata(2, Some(START + 10));
        ctr.sbt_mint(vec![(alice(), vec![m1_1.clone(), m2_1.clone()])]);

        ctx.predecessor_account_id = issuer2();
        testing_env!(ctx.clone());
        ctr.sbt_mint(vec![(alice(), vec![m1_1.clone()])]);

        // make soul transfer
        ctx.predecessor_account_id = alice();
        testing_env!(ctx.clone());
        let ret = ctr.sbt_soul_transfer(alice2(), None);
        assert_eq!((3, true), ret);

        let log1 = mk_log_str("ban", &format!(r#"["{}"]"#, alice()));
        let log2 = mk_log_str(
            "soul_transfer",
            &format!(r#"{{"from":"{}","to":"{}"}}"#, alice(), alice2()),
        );
        assert_eq!(test_utils::get_logs(), vec![log1, log2].concat());
        assert_eq!(ctr.sbt_supply_by_owner(alice(), issuer1(), None), 0);
        assert_eq!(ctr.sbt_supply_by_owner(alice2(), issuer1(), None), 2);
        assert_eq!(ctr.sbt_supply_by_owner(alice2(), issuer2(), None), 1);

        assert!(ctr.is_banned(alice()));
        assert!(!ctr.is_banned(alice2()));

        assert_eq!(
            ctr.sbt_tokens_by_owner(alice(), None, None, None, None),
            vec![]
        );
        assert_eq!(
            ctr.sbt_tokens_by_owner(alice2(), None, None, None, None),
            vec![
                (
                    issuer1(),
                    vec![
                        mk_owned_token(1, m1_1.clone()),
                        mk_owned_token(2, m2_1.clone())
                    ]
                ),
                (issuer2(), vec![mk_owned_token(1, m1_1.clone())]),
            ]
        );
    }

    #[test]
    fn soul_transfer_with_continuation() {
        let (mut ctx, mut ctr) = setup(&issuer1(), 2 * MINT_DEPOSIT);
        // test1: simple case: alice has one token and she owns alice2 account as well. She
        // will do transfer from alice -> alice2
        let m1_1 = mk_metadata(1, Some(START + 10));
        let m2_1 = mk_metadata(2, Some(START + 11));
        let m3_1 = mk_metadata(3, Some(START + 12));
        let m4_1 = mk_metadata(4, Some(START + 13));
        ctr.sbt_mint(vec![(alice(), vec![m1_1.clone(), m2_1.clone()])]);

        ctx.predecessor_account_id = issuer2();
        testing_env!(ctx.clone());
        ctr.sbt_mint(vec![(alice(), vec![m3_1.clone(), m4_1.clone()])]);

        // make soul transfer
        ctx.predecessor_account_id = alice();
        testing_env!(ctx.clone());
        let mut result = ctr._sbt_soul_transfer(alice2(), 3);
        assert_eq!((3, false), result);
        assert!(test_utils::get_logs().len() == 1);
        result = ctr._sbt_soul_transfer(alice2(), 3);
        assert_eq!((1, true), result);
        assert!(test_utils::get_logs().len() == 2);

        let log_soul_transfer = mk_log_str(
            "soul_transfer",
            &format!(r#"{{"from":"{}","to":"{}"}}"#, alice(), alice2()),
        );
        assert_eq!(test_utils::get_logs()[1], log_soul_transfer[0]);
        assert_eq!(ctr.sbt_supply_by_owner(alice(), issuer1(), None), 0);
        assert_eq!(ctr.sbt_supply_by_owner(alice(), issuer2(), None), 0);
        assert_eq!(ctr.sbt_supply_by_owner(alice2(), issuer1(), None), 2);
        assert_eq!(ctr.sbt_supply_by_owner(alice2(), issuer2(), None), 2);
        assert!(ctr.is_banned(alice()));
        assert!(!ctr.is_banned(alice2()));
    }

    #[test]
    fn soul_transfer_no_tokens_from_caller() {
        let (mut ctx, mut ctr) = setup(&issuer1(), 1 * MINT_DEPOSIT);
        ctx.predecessor_account_id = alice();
        testing_env!(ctx.clone());
        assert!(!ctr.is_banned(alice()));
        assert!(!ctr.is_banned(alice2()));
        ctr.sbt_soul_transfer(alice2(), None);
        assert!(ctr.is_banned(alice()));
        assert!(!ctr.is_banned(alice2()));
        // assert ban even is being emited after the caller with zero tokens has invoked the soul_transfer
        let log_ban = mk_log_str("ban", &format!("[\"{}\"]", alice()));
        assert_eq!(test_utils::get_logs(), log_ban);
    }

    #[test]
    fn soul_transfer_limit() {
        let (mut ctx, mut ctr) = setup(&issuer1(), 150 * MINT_DEPOSIT);
        let batch_metadata = mk_batch_metadata(100);
        assert!(batch_metadata.len() == 100);

        // issuer_1
        ctr.sbt_mint(vec![(alice(), batch_metadata[..50].to_vec())]);
        assert_eq!(ctr.sbt_supply_by_owner(alice(), issuer1(), None), 50);

        // issuer_2
        ctx.predecessor_account_id = issuer2();
        ctx.prepaid_gas = max_gas();
        testing_env!(ctx.clone());
        ctr.sbt_mint(vec![(alice(), batch_metadata[50..].to_vec())]);
        assert_eq!(ctr.sbt_supply_by_owner(alice(), issuer2(), None), 50);

        // add more tokens to issuer_1
        ctx.predecessor_account_id = issuer1();
        ctx.prepaid_gas = max_gas();
        testing_env!(ctx.clone());
        ctr.sbt_mint(vec![(bob(), batch_metadata[..20].to_vec())]);
        assert_eq!(ctr.sbt_supply_by_owner(bob(), issuer1(), None), 20);

        ctx.prepaid_gas = max_gas();
        testing_env!(ctx.clone());
        ctr.sbt_mint(vec![(alice2(), batch_metadata[..20].to_vec())]);
        assert_eq!(ctr.sbt_supply_by_owner(alice2(), issuer1(), None), 20);

        ctx.prepaid_gas = max_gas();
        testing_env!(ctx.clone());
        ctr.sbt_mint(vec![(carol(), batch_metadata[..20].to_vec())]);
        assert_eq!(ctr.sbt_supply_by_owner(carol(), issuer1(), None), 20);

        ctx.prepaid_gas = max_gas();
        testing_env!(ctx.clone());
        ctr.sbt_mint(vec![(dan(), batch_metadata[..10].to_vec())]);
        assert_eq!(ctr.sbt_supply_by_owner(dan(), issuer1(), None), 10);

        // soul transfer alice->alice2
        ctx.predecessor_account_id = alice();
        ctx.prepaid_gas = max_gas();
        testing_env!(ctx.clone());
        let limit: u32 = 25; //anything above this limit will fail due to exceeding maximum gas usage per call

        let mut result = ctr._sbt_soul_transfer(alice2(), limit as usize);
        while !result.1 {
            ctx.prepaid_gas = max_gas();
            testing_env!(ctx.clone());
            result = ctr._sbt_soul_transfer(alice2(), limit as usize);
        }

        // check all the balances afterwards
        assert_eq!(ctr.sbt_supply_by_owner(alice(), issuer1(), None), 0);
        assert_eq!(ctr.sbt_supply_by_owner(alice(), issuer2(), None), 0);
        assert_eq!(ctr.sbt_supply_by_owner(alice2(), issuer1(), None), 70);
        assert_eq!(ctr.sbt_supply_by_owner(alice2(), issuer2(), None), 50);
        assert_eq!(ctr.sbt_supply_by_owner(bob(), issuer1(), None), 20);
        assert_eq!(ctr.sbt_supply_by_owner(carol(), issuer1(), None), 20);
        assert_eq!(ctr.sbt_supply_by_owner(dan(), issuer1(), None), 10);
    }

    #[test]
    #[should_panic(expected = "HostError(GasLimitExceeded)")]
    fn soul_transfer_exceeded_limit() {
        let (mut ctx, mut ctr) = setup(&issuer1(), 150 * MINT_DEPOSIT);
        let batch_metadata = mk_batch_metadata(100);
        assert!(batch_metadata.len() == 100);

        // issuer_1
        ctr.sbt_mint(vec![(alice(), batch_metadata[..50].to_vec())]);
        assert_eq!(ctr.sbt_supply_by_owner(alice(), issuer1(), None), 50);

        // issuer_2
        ctx.predecessor_account_id = issuer2();
        ctx.prepaid_gas = max_gas();
        testing_env!(ctx.clone());
        ctr.sbt_mint(vec![(alice(), batch_metadata[50..].to_vec())]);
        assert_eq!(ctr.sbt_supply_by_owner(alice(), issuer2(), None), 50);

        // add more tokens to issuer_1
        ctx.predecessor_account_id = issuer1();
        ctx.prepaid_gas = max_gas();
        testing_env!(ctx.clone());
        ctr.sbt_mint(vec![(bob(), batch_metadata[..20].to_vec())]);
        assert_eq!(ctr.sbt_supply_by_owner(bob(), issuer1(), None), 20);

        ctx.prepaid_gas = max_gas();
        testing_env!(ctx.clone());
        ctr.sbt_mint(vec![(alice2(), batch_metadata[..20].to_vec())]);
        assert_eq!(ctr.sbt_supply_by_owner(alice2(), issuer1(), None), 20);

        ctx.prepaid_gas = max_gas();
        testing_env!(ctx.clone());
        ctr.sbt_mint(vec![(carol(), batch_metadata[..20].to_vec())]);
        assert_eq!(ctr.sbt_supply_by_owner(carol(), issuer1(), None), 20);

        ctx.prepaid_gas = max_gas();
        testing_env!(ctx.clone());
        ctr.sbt_mint(vec![(dan(), batch_metadata[..10].to_vec())]);
        assert_eq!(ctr.sbt_supply_by_owner(dan(), issuer1(), None), 10);

        // soul transfer alice->alice2
        ctx.predecessor_account_id = alice();
        ctx.prepaid_gas = max_gas();
        testing_env!(ctx.clone());
        let limit: u32 = 30; //anything above this limit will fail due to exceeding maximum gas usage per call

        let mut result = ctr._sbt_soul_transfer(alice2(), limit as usize);
        while !result.1 {
            ctx.prepaid_gas = max_gas();
            testing_env!(ctx.clone());
            result = ctr._sbt_soul_transfer(alice2(), limit as usize);
        }
    }

    #[test]
    fn soul_transfer_limit_basics() {
        let (mut ctx, mut ctr) = setup(&issuer1(), 60 * MINT_DEPOSIT);
        let batch_metadata = mk_batch_metadata(40);
        assert!(batch_metadata.len() == 40);

        // issuer_1
        ctr.sbt_mint(vec![(alice(), batch_metadata[..20].to_vec())]);
        assert_eq!(ctr.sbt_supply_by_owner(alice(), issuer1(), None), 20);

        // issuer_2
        ctx.predecessor_account_id = issuer2();
        ctx.prepaid_gas = max_gas();
        testing_env!(ctx.clone());
        ctr.sbt_mint(vec![(alice(), batch_metadata[20..].to_vec())]);
        assert_eq!(ctr.sbt_supply_by_owner(alice(), issuer2(), None), 20);

        ctx.predecessor_account_id = alice();
        ctx.prepaid_gas = max_gas();
        testing_env!(ctx.clone());

        let limit: u32 = 10;
        let mut result = ctr._sbt_soul_transfer(alice2(), limit as usize);
        assert_eq!((limit, false), result);

        ctx.prepaid_gas = max_gas();
        testing_env!(ctx.clone());
        result = ctr._sbt_soul_transfer(alice2(), limit as usize);
        assert_eq!((limit, false), result);

        ctx.prepaid_gas = max_gas();
        testing_env!(ctx.clone());
        result = ctr._sbt_soul_transfer(alice2(), limit as usize);
        assert_eq!((limit, false), result);

        ctx.prepaid_gas = max_gas();
        testing_env!(ctx.clone());
        result = ctr._sbt_soul_transfer(alice2(), limit as usize);
        assert_eq!((limit, false), result);

        // resumed transfer but no more tokens to transfer
        ctx.prepaid_gas = max_gas();
        testing_env!(ctx.clone());
        result = ctr._sbt_soul_transfer(alice2(), limit as usize);
        assert_eq!((0, true), result);

        assert_eq!(ctr.sbt_supply_by_owner(alice(), issuer1(), None), 0);
        assert_eq!(ctr.sbt_supply_by_owner(alice(), issuer2(), None), 0);
        assert_eq!(ctr.sbt_supply_by_owner(alice2(), issuer1(), None), 20);
        assert_eq!(ctr.sbt_supply_by_owner(alice2(), issuer2(), None), 20);
    }

    #[test]
    fn test_mk_log() {
        let l = mk_log_str("abc", "[1,2,3]");
        assert_eq!(
            l,
            vec![
                r#"EVENT_JSON:{"standard":"nep393","version":"1.0.0","event":"abc","data":[1,2,3]}"#
            ],
        )
    }

    fn mk_log_str(event: &str, data: &str) -> Vec<String> {
        vec![format!(
            "EVENT_JSON:{{\"standard\":\"nep393\",\"version\":\"1.0.0\",\"event\":\"{}\",\"data\":{}}}",
            event,data
        )]
    }

    #[test]
    fn check_tree_iterator() {
        let (_, mut ctr) = setup(&issuer1(), MINT_DEPOSIT);
        ctr.balances.insert(&mk_balance_key(alice2(), 1, 1), &101);
        ctr.balances.insert(&mk_balance_key(alice(), 1, 1), &102);
        ctr.balances.insert(&mk_balance_key(bob(), 1, 1), &103);

        let bs: Vec<(BalanceKey, u64)> = ctr
            .balances
            .iter_from(mk_balance_key(alice(), 0, 0))
            .collect();
        assert_eq!(bs.len(), 2, "bob must be included in the prefix scan");
        assert_eq!(
            bs[0].0.owner,
            alice(),
            "alice must be first in the iterator"
        );
        assert_eq!(bs[0].1, 102, "alice must be first in the iterator");
        assert_eq!(bs[1].0.owner, bob(), "bob must be second in the iterator");
        assert_eq!(bs[1].1, 103, "alice must be first in the iterator");
    }

    #[test]
    fn registry_renew_one_issuer() {
        let (_, mut ctr) = setup(&issuer1(), 3 * MINT_DEPOSIT);

        // mint two tokens
        let m1_1 = mk_metadata(1, Some(START + 10));
        let m2_1 = mk_metadata(2, Some(START + 11));
        let tokens = ctr.sbt_mint(vec![(alice(), vec![m1_1.clone(), m2_1.clone()])]);
        assert_eq!(ctr.sbt_supply_by_owner(alice(), issuer1(), None), 2);

        // renvew the two tokens
        let new_expire = START + 100;
        ctr.sbt_renew(tokens, new_expire);
        assert_eq!(ctr.sbt_supply_by_owner(alice(), issuer1(), None), 2);
        let m1_1_renewed = mk_metadata(1, Some(new_expire));
        let m2_1_renewed = mk_metadata(2, Some(new_expire));

        // assert the two tokens have been renewed (new expire_at)
        assert_eq!(
            ctr.sbt_tokens_by_owner(alice(), Some(issuer1()), None, None, None),
            vec![(
                issuer1(),
                vec![
                    mk_owned_token(1, m1_1_renewed.clone()),
                    mk_owned_token(2, m2_1_renewed.clone())
                ]
            ),]
        );
    }

    #[test]
    fn registry_renew_multiple_issuers() {
        let (mut ctx, mut ctr) = setup(&issuer1(), 3 * MINT_DEPOSIT);

        // mint two tokens by issuer1
        let m1_1 = mk_metadata(1, Some(START + 10));
        let m2_1 = mk_metadata(2, Some(START + 11));
        ctr.sbt_mint(vec![(alice(), vec![m1_1.clone(), m2_1.clone()])]);
        assert_eq!(ctr.sbt_supply_by_owner(alice(), issuer1(), None), 2);

        // mint two tokens by issuer2
        let m1_2 = mk_metadata(1, Some(START + 10));
        let m2_2: TokenMetadata = mk_metadata(2, Some(START + 12));
        ctx.predecessor_account_id = issuer2();
        testing_env!(ctx.clone());
        let tokens_issuer2 = ctr.sbt_mint(vec![(alice(), vec![m1_2.clone(), m2_2.clone()])]);
        assert_eq!(ctr.sbt_supply_by_owner(alice(), issuer2(), None), 2);

        // renvew the two tokens
        ctr.sbt_renew(tokens_issuer2, START + 100);
        assert_eq!(ctr.sbt_supply_by_owner(alice(), issuer2(), None), 2);
        let m1_2_renewed = mk_metadata(1, Some(START + 100));
        let m2_2_renewed = mk_metadata(2, Some(START + 100));

        // assert tokens issued by issuer2 has been renewed (new expire_at)
        assert_eq!(
            ctr.sbt_tokens_by_owner(alice(), Some(issuer2()), None, None, None),
            vec![(
                issuer2(),
                vec![
                    mk_owned_token(1, m1_2_renewed.clone()),
                    mk_owned_token(2, m2_2_renewed.clone())
                ]
            ),]
        );

        // assert tokens issued by issuer1 has not been renewed (new expire_at)
        assert_eq!(
            ctr.sbt_tokens_by_owner(alice(), Some(issuer1()), None, None, None),
            vec![(
                issuer1(),
                vec![
                    mk_owned_token(1, m1_1.clone()),
                    mk_owned_token(2, m2_1.clone())
                ]
            ),]
        );
    }

    #[test]
    #[should_panic]
    fn registry_renew_basics() {
        let (mut ctx, mut ctr) = setup(&issuer1(), 3 * MINT_DEPOSIT);

        // mint two tokens
        let m1_1 = mk_metadata(1, Some(START + 10));
        let tokens = ctr.sbt_mint(vec![(alice(), vec![m1_1.clone()])]);
        assert_eq!(ctr.sbt_supply_by_owner(alice(), issuer1(), None), 1);

        // check if only the issuer can renew the tokens (should panic)
        ctx.predecessor_account_id = issuer2();
        testing_env!(ctx.clone());
        ctr.sbt_renew(tokens, START + 100);
    }

    #[test]
    fn registry_renew_event() {
        let (_, mut ctr) = setup(&issuer1(), 3 * MINT_DEPOSIT);

        // mint two tokens
        let m1_1 = mk_metadata(1, Some(START + 10));
        let tokens = ctr.sbt_mint(vec![(alice(), vec![m1_1.clone()])]);
        ctr.sbt_renew(tokens.clone(), START + 100);
        let log_mint = mk_log_str(
            "mint",
            &format!(
                r#"{{"issuer":"{}","tokens":[["{}",[1]]]}}"#,
                issuer1(),
                alice()
            ),
        );
        let log_renew = mk_log_str(
            "renew",
            &format!(r#"{{"issuer":"{}","tokens":[{}]}}"#, issuer1(), tokens[0]),
        );
        assert_eq!(test_utils::get_logs(), vec![log_mint, log_renew].concat());
    }

    #[test]
    fn sbt_recover_basics() {
        let (mut ctx, mut ctr) = setup(&issuer2(), 3 * MINT_DEPOSIT);
        let m1_1 = mk_metadata(1, Some(START + 10));
        let m2_1 = mk_metadata(2, Some(START + 10));
        ctr.sbt_mint(vec![(alice(), vec![m1_1.clone()])]);
        assert_eq!(ctr.sbt_supply_by_owner(alice(), issuer2(), None), 1);

        //issue tokens by a different issuer
        ctx.predecessor_account_id = issuer1();
        testing_env!(ctx.clone());
        ctr.sbt_mint(vec![(alice(), vec![m1_1.clone(), m2_1.clone()])]);
        assert_eq!(ctr.sbt_supply_by_owner(alice(), issuer1(), None), 2);

        ctr.sbt_recover(alice(), bob());
        let recover_log = mk_log_str(
            "recover",
            &format!(
                r#"{{"issuer":"{}","old_owner":"{}","new_owner":"{}"}}"#,
                issuer1(),
                alice(),
                bob()
            ),
        );
        assert_eq!(test_utils::get_logs().len(), 2);
        assert_eq!(test_utils::get_logs()[1], recover_log[0]);
        assert!(!ctr.is_banned(alice()));
        assert!(!ctr.is_banned(bob()));
        assert_eq!(ctr.sbt_supply_by_owner(alice(), issuer1(), None), 0);
        assert_eq!(ctr.sbt_supply_by_owner(bob(), issuer1(), None), 2);
        assert_eq!(ctr.sbt_supply_by_owner(alice(), issuer2(), None), 1); //check if alice still holds the tokens issued by a different issuer
        assert_eq!(
            ctr.sbt_tokens_by_owner(bob(), Some(issuer1()), None, None, None),
            vec![(
                issuer1(),
                vec![
                    mk_owned_token(1, m1_1.clone()),
                    mk_owned_token(2, m2_1.clone())
                ]
            ),]
        );
        assert_eq!(ctr.sbt_supply(issuer1()), 2);
        assert_eq!(ctr.sbt_supply(issuer2()), 1);
        assert_eq!(ctr.sbt_supply_by_class(issuer2(), 1), 1);
        assert_eq!(ctr.sbt_supply_by_class(issuer1(), 1), 1);
        assert_eq!(ctr.sbt_supply_by_class(issuer1(), 2), 1);

        assert_eq!(
            ctr.sbt_tokens(issuer1(), None, None, None),
            vec![
                mk_token(1, bob(), m1_1.clone()),
                mk_token(2, bob(), m2_1.clone())
            ]
        );
        assert_eq!(
            ctr.sbt(issuer1(), 1).unwrap(),
            mk_token(1, bob(), m1_1.clone())
        );
        assert_eq!(
            ctr.sbt(issuer1(), 2).unwrap(),
            mk_token(2, bob(), m2_1.clone())
        );
        assert_eq!(
            ctr.sbt(issuer2(), 1).unwrap(),
            mk_token(1, alice(), m1_1.clone())
        );
    }

    #[test]
    #[should_panic(expected = "not enough NEAR storage depost")]
    fn sbt_recover_growing_storage_desposit_fail() {
        let (mut ctx, mut ctr) = setup(&issuer1(), 2 * MINT_DEPOSIT);
        let m1_1 = mk_metadata(1, Some(START + 10));
        let m1_2 = mk_metadata(2, Some(START + 10));
        let m1_3 = mk_metadata(3, Some(START + 10));
        ctr.sbt_mint(vec![(alice(), vec![m1_1.clone()])]);
        assert_eq!(ctr.sbt_supply_by_owner(alice(), issuer1(), None), 1);

        ctx.predecessor_account_id = issuer2();
        testing_env!(ctx.clone());
        ctr.sbt_mint(vec![(
            alice(),
            vec![m1_1.clone(), m1_2.clone(), m1_3.clone()],
        )]);
        assert_eq!(ctr.sbt_supply_by_owner(alice(), issuer2(), None), 3);

        //set attached deposit to zero, should fail since the storage grows and we do not cover it
        ctx.attached_deposit = 0;
        testing_env!(ctx.clone());
        ctr._sbt_recover(alice(), bob(), 1);
    }

    #[test]
    fn sbt_recover_growing_storage_desposit_pass() {
        let (mut ctx, mut ctr) = setup(&issuer1(), 2 * MINT_DEPOSIT);
        let m1_1 = mk_metadata(1, Some(START + 10));
        ctr.sbt_mint(vec![(alice(), vec![m1_1.clone()])]);
        assert_eq!(ctr.sbt_supply_by_owner(alice(), issuer1(), None), 1);

        ctx.predecessor_account_id = issuer2();
        testing_env!(ctx.clone());
        ctr.sbt_mint(vec![(alice(), vec![m1_1.clone()])]);
        assert_eq!(ctr.sbt_supply_by_owner(alice(), issuer2(), None), 1);

        // storage will grow so need to attach deposit.
        ctx.attached_deposit = MINT_DEPOSIT;
        testing_env!(ctx.clone());
        ctr.sbt_recover(alice(), bob());
        assert_eq!(ctr.sbt_supply_by_owner(bob(), issuer2(), None), 1);
    }

    #[test]
    fn sbt_recover_with_continuation_basics() {
        let (_, mut ctr) = setup(&issuer1(), 5 * MINT_DEPOSIT);
        let m1_1 = mk_metadata(1, Some(START + 10));
        let m2_1 = mk_metadata(2, Some(START + 11));
        let m3_1 = mk_metadata(3, Some(START + 12));
        let m4_1 = mk_metadata(4, Some(START + 13));
        ctr.sbt_mint(vec![(
            alice(),
            vec![m1_1.clone(), m2_1.clone(), m3_1.clone(), m4_1.clone()],
        )]);

        // sbt_recover
        let mut result = ctr._sbt_recover(alice(), alice2(), 3);
        assert_eq!((3, false), result);
        assert_eq!(ctr.sbt_supply_by_owner(alice2(), issuer1(), None), 3);
        assert!(test_utils::get_logs().len() == 1);
        result = ctr._sbt_recover(alice(), alice2(), 3);
        assert_eq!((1, true), result);
        assert!(test_utils::get_logs().len() == 2);

        assert_eq!(ctr.sbt_supply_by_owner(alice(), issuer1(), None), 0);
        assert_eq!(ctr.sbt_supply_by_owner(alice2(), issuer1(), None), 4);
    }

    #[test]
    fn sbt_revoke() {
        let (mut ctx, mut ctr) = setup(&issuer1(), 2 * MINT_DEPOSIT);

        let m1_1 = mk_metadata(1, Some(START + 10));
        let m2_1 = mk_metadata(2, Some(START + 11));
        let m3_1 = mk_metadata(3, Some(START + 21));

        let current_timestamp = ctx.block_timestamp;

        let m1_1_revoked = mk_metadata(1, Some(current_timestamp));
        let m2_1_revoked = mk_metadata(2, Some(current_timestamp));
        let m3_1_revoked = mk_metadata(3, Some(current_timestamp));

        let tokens_issuer_1 = ctr.sbt_mint(vec![(
            alice(),
            vec![m1_1.clone(), m2_1.clone(), m3_1.clone()],
        )]);
        assert_eq!(ctr.sbt_supply_by_owner(alice(), issuer1(), None), 3);

        //issue tokens by a different issuer
        ctx.predecessor_account_id = issuer2();
        testing_env!(ctx.clone());
        ctr.sbt_mint(vec![(bob(), vec![m1_1.clone(), m2_1.clone()])]);
        ctr.sbt_mint(vec![(alice(), vec![m3_1.clone()])]);
        assert_eq!(ctr.sbt_supply_by_owner(bob(), issuer2(), None), 2);

        //revoke tokens issued by issuer1
        ctx.predecessor_account_id = issuer1();
        testing_env!(ctx.clone());
        ctr.sbt_revoke(tokens_issuer_1, false);

        let log_revoke = mk_log_str(
            "revoke",
            &format!(r#"{{"issuer":"{}","tokens":[1,2,3]}}"#, issuer1()),
        );
        assert_eq!(test_utils::get_logs().len(), 1);
        assert_eq!(test_utils::get_logs()[0], log_revoke[0]);

        assert_eq!(ctr.sbt_supply(issuer1()), 3);
        assert_eq!(ctr.sbt_supply(issuer2()), 3);
        assert_eq!(ctr.sbt_supply_by_owner(alice(), issuer1(), None), 3);
        assert_eq!(ctr.sbt_supply_by_owner(bob(), issuer2(), None), 2);
        assert_eq!(
            ctr.sbt_tokens_by_owner(alice(), Some(issuer1()), None, None, None),
            vec![(
                issuer1(),
                vec![
                    mk_owned_token(1, m1_1_revoked.clone()),
                    mk_owned_token(2, m2_1_revoked.clone()),
                    mk_owned_token(3, m3_1_revoked.clone()),
                ]
            ),]
        );
        assert_eq!(
            ctr.sbt_tokens(issuer1(), None, None, None),
            vec![
                mk_token(1, alice(), m1_1_revoked.clone()),
                mk_token(2, alice(), m2_1_revoked.clone()),
                mk_token(3, alice(), m3_1_revoked.clone())
            ]
        );
        assert_eq!(
            ctr.sbt_tokens(issuer2(), None, None, None),
            vec![
                mk_token(1, bob(), m1_1.clone()),
                mk_token(2, bob(), m2_1.clone()),
                mk_token(3, alice(), m3_1.clone())
            ]
        )
    }

    #[test]
    fn sbt_revoke_burn() {
        let (mut ctx, mut ctr) = setup(&issuer1(), 2 * MINT_DEPOSIT);

        let m1_1 = mk_metadata(1, Some(START + 10));
        let m2_1 = mk_metadata(2, Some(START + 11));
        let m3_1 = mk_metadata(3, Some(START + 21));

        let tokens_to_burn = ctr.sbt_mint(vec![
            (alice(), vec![m1_1.clone(), m2_1.clone()]),
            (bob(), vec![m1_1.clone()]),
        ]);

        ctr.sbt_mint(vec![(alice(), vec![m3_1.clone()])]);

        assert_eq!(ctr.sbt_supply_by_owner(alice(), issuer1(), None), 3);
        assert_eq!(ctr.sbt_supply_by_owner(bob(), issuer1(), None), 1);

        //issue tokens by a different issuer
        ctx.predecessor_account_id = issuer2();
        testing_env!(ctx.clone());
        ctr.sbt_mint(vec![(bob(), vec![m1_1.clone(), m2_1.clone()])]);
        ctr.sbt_mint(vec![(alice(), vec![m3_1.clone()])]);
        assert_eq!(ctr.sbt_supply_by_owner(bob(), issuer2(), None), 2);

        //revoke tokens issued by issuer1
        ctx.predecessor_account_id = issuer1();
        testing_env!(ctx.clone());
        ctr.sbt_revoke(tokens_to_burn, true);

        let log_burn = mk_log_str(
            "burn",
            &format!(r#"{{"issuer":"{}","tokens":[1,2,3]}}"#, issuer1()),
        );
        assert_eq!(test_utils::get_logs().len(), 1);
        assert_eq!(test_utils::get_logs()[0], log_burn[0]);
        assert_eq!(ctr.sbt_supply(issuer1()), 1);
        assert_eq!(ctr.sbt_supply(issuer2()), 3);
        assert_eq!(ctr.sbt_supply_by_owner(alice(), issuer1(), None), 1);
        assert_eq!(ctr.sbt_supply_by_owner(alice(), issuer2(), None), 1);
        assert_eq!(ctr.sbt_supply_by_owner(bob(), issuer2(), None), 2);
        assert_eq!(ctr.sbt_supply_by_class(issuer1(), 1), 0);
        assert_eq!(ctr.sbt_supply_by_class(issuer1(), 2), 0);
        assert_eq!(ctr.sbt_supply_by_class(issuer1(), 3), 1);
        assert_eq!(ctr.sbt_supply_by_class(issuer2(), 1), 1);
        assert_eq!(ctr.sbt_supply_by_class(issuer2(), 2), 1);
        assert_eq!(ctr.sbt_supply_by_class(issuer2(), 3), 1);

        assert_eq!(
            ctr.sbt_tokens(issuer1(), None, None, None),
            vec![mk_token(4, alice(), m3_1.clone())],
        );
        assert_eq!(
            ctr.sbt_tokens(issuer2(), None, None, None),
            vec![
                mk_token(1, bob(), m1_1.clone()),
                mk_token(2, bob(), m2_1.clone()),
                mk_token(3, alice(), m3_1.clone())
            ]
        )
    }

    // sbt_ban
    #[test]
    fn sbt_soul_transfer_ban() {
        let (mut ctx, mut ctr) = setup(&issuer1(), 2 * MINT_DEPOSIT);
        let m1_1 = mk_metadata(1, Some(START + 10));
        ctr.sbt_mint(vec![(alice(), vec![m1_1.clone()])]);
        assert!(!ctr.is_banned(alice()));

        ctx.predecessor_account_id = alice();
        testing_env!(ctx.clone());
        ctr.sbt_soul_transfer(alice2(), None);

        assert!(ctr.is_banned(alice()));
        assert!(!ctr.is_banned(alice2()));
    }

    #[test]
    fn sbt_recover_limit() {
        let (mut ctx, mut ctr) = setup(&issuer2(), 150 * MINT_DEPOSIT);
        let batch_metadata = mk_batch_metadata(100);
        assert!(batch_metadata.len() == 100);

        // issuer_2
        ctr.sbt_mint(vec![(alice(), batch_metadata[..50].to_vec())]);
        assert_eq!(ctr.sbt_supply_by_owner(alice(), issuer2(), None), 50);

        // // add more tokens to issuer_2
        ctx.prepaid_gas = max_gas();
        testing_env!(ctx.clone());
        ctr.sbt_mint(vec![(alice(), batch_metadata[50..].to_vec())]);
        assert_eq!(ctr.sbt_supply_by_owner(alice(), issuer2(), None), 100);

        // add more tokens to issuer_1
        ctx.predecessor_account_id = issuer1();
        ctx.prepaid_gas = max_gas();
        testing_env!(ctx.clone());
        ctr.sbt_mint(vec![(bob(), batch_metadata[..20].to_vec())]);
        assert_eq!(ctr.sbt_supply_by_owner(bob(), issuer1(), None), 20);

        ctx.prepaid_gas = max_gas();
        testing_env!(ctx.clone());
        ctr.sbt_mint(vec![(alice2(), batch_metadata[..20].to_vec())]);
        assert_eq!(ctr.sbt_supply_by_owner(alice2(), issuer1(), None), 20);

        ctx.prepaid_gas = max_gas();
        testing_env!(ctx.clone());
        ctr.sbt_mint(vec![(carol(), batch_metadata[..20].to_vec())]);
        assert_eq!(ctr.sbt_supply_by_owner(carol(), issuer1(), None), 20);

        ctx.prepaid_gas = max_gas();
        testing_env!(ctx.clone());
        ctr.sbt_mint(vec![(dan(), batch_metadata[..10].to_vec())]);
        assert_eq!(ctr.sbt_supply_by_owner(dan(), issuer1(), None), 10);

        // sbt_recover alice->alice2
        ctx.predecessor_account_id = issuer2();
        ctx.prepaid_gas = max_gas();
        testing_env!(ctx.clone());
        let limit: u32 = 20; //anything above this limit will fail due to exceeding maximum gas usage per call

        let mut result = ctr._sbt_recover(alice(), alice2(), limit as usize);
        while !result.1 {
            ctx.prepaid_gas = max_gas();
            testing_env!(ctx.clone());
            result = ctr._sbt_recover(alice(), alice2(), limit as usize);
        }

        // check all the balances afterwards
        assert_eq!(ctr.sbt_supply_by_owner(alice(), issuer2(), None), 0);
        assert_eq!(ctr.sbt_supply_by_owner(alice2(), issuer2(), None), 100);
    }

    #[test]
    #[should_panic(expected = "HostError(GasLimitExceeded)")]
    fn sbt_recover_limit_exceeded() {
        let (mut ctx, mut ctr) = setup(&issuer2(), 150 * MINT_DEPOSIT);
        let batch_metadata = mk_batch_metadata(100);
        assert!(batch_metadata.len() == 100);

        // issuer_2
        ctr.sbt_mint(vec![(alice(), batch_metadata[..50].to_vec())]);
        assert_eq!(ctr.sbt_supply_by_owner(alice(), issuer2(), None), 50);

        // // add more tokens to issuer_2
        ctx.prepaid_gas = max_gas();
        testing_env!(ctx.clone());
        ctr.sbt_mint(vec![(alice(), batch_metadata[50..].to_vec())]);
        assert_eq!(ctr.sbt_supply_by_owner(alice(), issuer2(), None), 100);

        // add more tokens to issuer_1
        ctx.predecessor_account_id = issuer1();
        ctx.prepaid_gas = max_gas();
        testing_env!(ctx.clone());
        ctr.sbt_mint(vec![(bob(), batch_metadata[..20].to_vec())]);
        assert_eq!(ctr.sbt_supply_by_owner(bob(), issuer1(), None), 20);

        ctx.prepaid_gas = max_gas();
        testing_env!(ctx.clone());
        ctr.sbt_mint(vec![(alice2(), batch_metadata[..20].to_vec())]);
        assert_eq!(ctr.sbt_supply_by_owner(alice2(), issuer1(), None), 20);

        ctx.prepaid_gas = max_gas();
        testing_env!(ctx.clone());
        ctr.sbt_mint(vec![(carol(), batch_metadata[..20].to_vec())]);
        assert_eq!(ctr.sbt_supply_by_owner(carol(), issuer1(), None), 20);

        ctx.prepaid_gas = max_gas();
        testing_env!(ctx.clone());
        ctr.sbt_mint(vec![(dan(), batch_metadata[..10].to_vec())]);
        assert_eq!(ctr.sbt_supply_by_owner(dan(), issuer1(), None), 10);

        // sbt_recover alice->alice2
        ctx.predecessor_account_id = issuer2();
        ctx.prepaid_gas = max_gas();
        testing_env!(ctx.clone());
        let limit: u32 = 25; // this value exceedes the gas limit allowed per call and should fail

        let mut result = ctr._sbt_recover(alice(), alice2(), limit as usize);
        while !result.1 {
            ctx.prepaid_gas = max_gas();
            testing_env!(ctx.clone());
            result = ctr._sbt_recover(alice(), alice2(), limit as usize);
        }

        // check all the balances afterwards
        assert_eq!(ctr.sbt_supply_by_owner(alice(), issuer2(), None), 0);
        assert_eq!(ctr.sbt_supply_by_owner(alice2(), issuer2(), None), 100);
    }

    #[test]
    #[should_panic(expected = "from account is banned. Cannot start the transfer")]
    fn sbt_soul_transfer_from_banned_account() {
        let (mut ctx, mut ctr) = setup(&issuer1(), 1 * MINT_DEPOSIT);
        let m1_1 = mk_metadata(1, Some(START + 10));
        ctr.sbt_mint(vec![(alice(), vec![m1_1.clone()])]);
        assert!(!ctr.is_banned(alice()));

        // ban the from account
        ctr.banlist.insert(&alice());
        assert!(ctr.is_banned(alice()));

        ctx.predecessor_account_id = alice();
        testing_env!(ctx.clone());
        ctr.sbt_soul_transfer(alice2(), None);
    }

    #[test]
    #[should_panic(expected = "receiver account is banned. Cannot start the transfer")]
    fn sbt_soul_transfer_to_banned_account() {
        let (mut ctx, mut ctr) = setup(&issuer1(), 1 * MINT_DEPOSIT);
        let m1_1 = mk_metadata(1, Some(START + 10));
        ctr.sbt_mint(vec![(alice(), vec![m1_1.clone()])]);
        assert!(!ctr.is_banned(alice()));

        // ban the reciver account
        ctr.banlist.insert(&alice2());
        assert!(ctr.is_banned(alice2()));

        ctx.predecessor_account_id = alice();
        testing_env!(ctx.clone());
        ctr.sbt_soul_transfer(alice2(), None);
    }

    #[test]
    fn sbt_soul_transfer_ban_with_continuation() {
        let (mut ctx, mut ctr) = setup(&issuer1(), 50 * MINT_DEPOSIT);
        let batch_metadata = mk_batch_metadata(50);
        ctr.sbt_mint(vec![(alice(), batch_metadata)]);
        assert!(!ctr.is_banned(alice()));

        ctx.predecessor_account_id = alice();
        testing_env!(ctx.clone());
        // soul transfer
        let result: (u32, bool) = ctr.sbt_soul_transfer(alice2(), None);
        assert!(result.1 == false);

        // assert the from account is banned after the first soul transfer execution
        assert!(ctr.is_banned(alice()));
        assert!(!ctr.is_banned(alice2()));

        ctx.prepaid_gas = max_gas();
        testing_env!(ctx.clone());
        ctr.sbt_soul_transfer(alice2(), None);
        let result: (u32, bool) = ctr.sbt_soul_transfer(alice2(), None);
        assert!(result.1 == true);

        // assert it stays banned after the soul transfer has been completed
        assert!(ctr.is_banned(alice()));
        assert!(!ctr.is_banned(alice2()));
    }

    #[test]
    fn sbt_recover_ban() {
        let (mut ctx, mut ctr) = setup(&issuer1(), 2 * MINT_DEPOSIT);
        let m1_1 = mk_metadata(1, Some(START + 10));
        ctr.sbt_mint(vec![(alice(), vec![m1_1.clone()])]);
        assert!(!ctr.is_banned(alice()));

        ctx.predecessor_account_id = issuer1();
        testing_env!(ctx.clone());
        ctr.sbt_recover(alice(), alice2());
        // sbt_recover should not ban the source account
        assert!(!ctr.is_banned(alice()));
        assert!(!ctr.is_banned(alice2()));
    }

    #[test]
    #[should_panic(expected = "account alice.near is banned")]
    fn sbt_mint_to_banned_account() {
        let (_, mut ctr) = setup(&issuer1(), 2 * MINT_DEPOSIT);
        let m1_1 = mk_metadata(1, Some(START + 10));

        //ban alice account
        ctr.banlist.insert(&alice());
        assert!(ctr.is_banned(alice()));

        //try to mint to a banned account
        ctr.sbt_mint(vec![(alice(), vec![m1_1.clone()])]);
    }

    #[test]
    fn sbt_tokens_by_owner_non_expired() {
        let (mut ctx, mut ctr) = setup(&issuer1(), 4 * MINT_DEPOSIT);
        ctx.block_timestamp = START * MILI_SECOND;
        testing_env!(ctx.clone());

        let m1_1 = mk_metadata(1, Some(START));
        let m1_2 = mk_metadata(2, Some(START));
        let m1_3 = mk_metadata(3, Some(START + 100));
        let m1_4 = mk_metadata(4, Some(START + 100));
        ctr.sbt_mint(vec![(alice(), vec![m1_1, m1_2, m1_3, m1_4])]);

        let res = ctr.sbt_tokens_by_owner(alice(), None, None, None, Some(true));
        assert_eq!(res[0].1.len(), 4);
        let res = ctr.sbt_tokens_by_owner(alice(), None, None, None, None);
        assert_eq!(res[0].1.len(), 4);

        let res = ctr.sbt_tokens(issuer1(), None, None, Some(true));
        assert_eq!(res.len(), 4);
        let res = ctr.sbt_tokens(issuer1(), None, None, Some(false));
        assert_eq!(res.len(), 4);
        let res = ctr.sbt_tokens(issuer1(), None, None, None);
        assert_eq!(res.len(), 4);

        // fast forward so the first two sbts are expired
        ctx.block_timestamp = (START + 50) * MILI_SECOND;
        testing_env!(ctx.clone());

        let res = ctr.sbt_tokens_by_owner(alice(), None, None, None, Some(true));
        assert_eq!(res[0].1.len(), 4);
        let res = ctr.sbt_tokens_by_owner(alice(), None, None, None, Some(false));
        assert_eq!(res[0].1.len(), 2);
        let res = ctr.sbt_tokens_by_owner(alice(), None, None, None, None);
        assert_eq!(res[0].1.len(), 2);

        let res = ctr.sbt_tokens(issuer1(), None, None, Some(true));
        assert_eq!(res.len(), 4);
        let res = ctr.sbt_tokens(issuer1(), None, None, Some(false));
        assert_eq!(res.len(), 2);
        let res = ctr.sbt_tokens(issuer1(), None, None, None);
        assert_eq!(res.len(), 2);
    }

    #[test]
<<<<<<< HEAD
    #[should_panic(expected = "no tokens to be revoked for the given owner")]
    fn sbt_revoke_by_owner_no_tokens_to_revoke() {
        let (_, mut ctr) = setup(&issuer1(), 2 * MINT_DEPOSIT);
        ctr.sbt_revoke_by_owner(alice(), true);
    }

    #[test]
    fn sbt_revoke_by_owner_basics() {
        let (mut ctx, mut ctr) = setup(&issuer1(), 2 * MINT_DEPOSIT);

        let m1_1 = mk_metadata(1, Some(START + 100));
        let m1_2 = mk_metadata(2, Some(START + 100));
        let m1_1_expired = mk_metadata(1, Some(START));
        let m1_2_expired = mk_metadata(2, Some(START));

        ctr.sbt_mint(vec![(alice(), vec![m1_1.clone(), m1_2.clone()])]);

        ctx.predecessor_account_id = issuer2();
        testing_env!(ctx.clone());

        ctr.sbt_mint(vec![(alice(), vec![m1_1.clone(), m1_2.clone()])]);

        let res = ctr.sbt_tokens_by_owner(alice(), None, None, None, None);
        assert!(res.len() == 2);
        assert_eq!(res[0].1.len(), 2);
        assert_eq!(res[1].1.len(), 2);
        assert_eq!(ctr.sbt_supply(issuer1()), 2);
        assert_eq!(ctr.sbt_supply(issuer2()), 2);
        assert_eq!(ctr.sbt_supply_by_class(issuer1(), 1), 1);
        assert_eq!(ctr.sbt_supply_by_class(issuer1(), 2), 1);
        assert_eq!(ctr.sbt_supply_by_class(issuer2(), 1), 1);
        assert_eq!(ctr.sbt_supply_by_class(issuer2(), 2), 1);

        assert_eq!(test_utils::get_logs().len(), 1);

        // revoke (burn) tokens minted for alice from issuer2
        ctr.sbt_revoke_by_owner(alice(), true);

        // check the logs
        let log_burn = mk_log_str(
            "burn",
            &format!(r#"{{"issuer":"{}","tokens":[1,2]}}"#, issuer2()),
        );
        assert_eq!(test_utils::get_logs().len(), 2);
        assert_eq!(test_utils::get_logs()[1], log_burn[0]);

        // make sure the balances are updated correctly
        let res = ctr.sbt_tokens_by_owner(alice(), None, None, None, None);
        assert!(res.len() == 1);
        assert_eq!(res[0].1.len(), 2);
        assert_eq!(ctr.sbt_supply(issuer1()), 2);
        assert_eq!(ctr.sbt_supply(issuer2()), 0);
        assert_eq!(ctr.sbt_supply_by_class(issuer1(), 1), 1);
        assert_eq!(ctr.sbt_supply_by_class(issuer1(), 2), 1);
        assert_eq!(ctr.sbt_supply_by_class(issuer2(), 1), 0);
        assert_eq!(ctr.sbt_supply_by_class(issuer2(), 2), 0);

        assert_eq!(
            ctr.sbt_tokens(issuer1(), None, None, None),
            vec![
                mk_token(1, alice(), m1_1.clone()),
                mk_token(2, alice(), m1_2.clone()),
            ],
        );
        assert!(ctr.sbt_tokens(issuer2(), None, None, None).len() == 0);

        // revoke (not burn) tokens minted for alice from issuer1
        ctx.predecessor_account_id = issuer1();
        testing_env!(ctx.clone());
        assert_eq!(test_utils::get_logs().len(), 0);
        ctr.sbt_revoke_by_owner(alice(), false);

        // check the logs
        let log_revoke = mk_log_str(
            "revoke",
            &format!(r#"{{"issuer":"{}","tokens":[1,2]}}"#, issuer1()),
        );
        assert_eq!(test_utils::get_logs().len(), 1);
        assert_eq!(test_utils::get_logs()[0], log_revoke[0]);

        // fast forward
        ctx.block_timestamp = (START + 50) * MILI_SECOND;
        testing_env!(ctx.clone());

        // make sure the balances are updated correctly
        let res_with_expired = ctr.sbt_tokens_by_owner(alice(), None, None, None, None);
        assert!(res_with_expired.len() == 0);
        let res_without_expired = ctr.sbt_tokens_by_owner(alice(), None, None, None, Some(true));
        assert!(res_without_expired.len() == 1);
        assert_eq!(res[0].1.len(), 2);
        assert_eq!(ctr.sbt_supply(issuer1()), 2);
        assert_eq!(ctr.sbt_supply(issuer2()), 0);
        assert_eq!(ctr.sbt_supply_by_class(issuer1(), 1), 1);
        assert_eq!(ctr.sbt_supply_by_class(issuer1(), 2), 1);
        assert_eq!(ctr.sbt_supply_by_class(issuer2(), 1), 0);
        assert_eq!(ctr.sbt_supply_by_class(issuer2(), 2), 0);

        assert_eq!(
            ctr.sbt_tokens(issuer1(), None, None, Some(true)),
            vec![
                mk_token(1, alice(), m1_1_expired.clone()),
                mk_token(2, alice(), m1_2_expired.clone()),
            ],
        );
        assert!(ctr.sbt_tokens(issuer1(), None, None, None).len() == 0);
        assert!(ctr.sbt_tokens(issuer2(), None, None, None).len() == 0);
    }

    #[test]
    fn sbt_revoke_by_owner_batch() {
        let (mut ctx, mut ctr) = setup(&issuer1(), 20 * MINT_DEPOSIT);

        // mint tokens to alice and bob from issuer1
        let batch_metadata = mk_batch_metadata(20);
        ctr.sbt_mint(vec![(alice(), batch_metadata[..10].to_vec())]);
        ctr.sbt_mint(vec![(bob(), batch_metadata[10..].to_vec())]);

        // mint tokens to alice and bob from issuer2
        ctx.predecessor_account_id = issuer2();
        testing_env!(ctx.clone());
        ctr.sbt_mint(vec![(alice(), batch_metadata[..10].to_vec())]);
        ctr.sbt_mint(vec![(bob(), batch_metadata[11..].to_vec())]);

        let res = ctr.sbt_tokens_by_owner(alice(), None, None, None, None);
        assert_eq!(res[0].1.len(), 10);
        assert_eq!(res[1].1.len(), 10);

        let res = ctr.sbt_tokens_by_owner(bob(), None, None, None, None);
        assert_eq!(res[0].1.len(), 10);
        assert_eq!(res[1].1.len(), 9);

        assert_eq!(ctr.sbt_supply(issuer1()), 20);
        assert_eq!(ctr.sbt_supply(issuer2()), 19);

        // revoke (burn) tokens minted for alice from issuer2
        ctr.sbt_revoke_by_owner(alice(), true);

        // make sure the balances are updated correctly
        let res = ctr.sbt_tokens_by_owner(alice(), None, None, None, None);
        assert_eq!(res[0].1.len(), 10);
        assert_eq!(res[1].1.len(), 0);

        let res = ctr.sbt_tokens_by_owner(bob(), None, None, None, None);
        assert_eq!(res[0].1.len(), 10);
        assert_eq!(res[1].1.len(), 9);

        assert_eq!(ctr.sbt_supply(issuer1()), 20);
        assert_eq!(ctr.sbt_supply(issuer2()), 9);
=======
    fn is_human() {
        let (mut ctx, mut ctr) = setup(&fractal_mainnet(), 150 * MINT_DEPOSIT);
        ctx.current_account_id = AccountId::new_unchecked("registry.i-am-human.near".to_string());
        testing_env!(ctx.clone());

        let m1_1 = mk_metadata(1, Some(START));
        let m1_2 = mk_metadata(2, Some(START));
        ctr.sbt_mint(vec![(alice(), vec![m1_1])]);
        ctr.sbt_mint(vec![(bob(), vec![m1_2])]);

        assert!(ctr.is_human(alice()));
        assert!(!ctr.is_human(bob()));

        // step forward, so the tokens will expire
        ctx.block_timestamp = (START + 1) * MILI_SECOND;
        testing_env!(ctx.clone());
        assert!(!ctr.is_human(alice()));
        assert!(!ctr.is_human(bob()));
    }

    #[test]
    fn is_human_multiple_classes() {
        let (mut ctx, mut ctr) = setup(&fractal_mainnet(), 150 * MINT_DEPOSIT);
        ctr.iah_classes.1 = vec![1, 3];
        ctx.current_account_id = AccountId::new_unchecked("registry.i-am-human.near".to_string());
        testing_env!(ctx.clone());

        let m1_1 = mk_metadata(1, Some(START));
        let m1_2 = mk_metadata(2, Some(START));
        let m1_3 = mk_metadata(3, Some(START));
        ctr.sbt_mint(vec![(alice(), vec![m1_1.clone()])]);
        ctr.sbt_mint(vec![(bob(), vec![m1_2.clone()])]);
        ctr.sbt_mint(vec![(carol(), vec![m1_2, m1_1.clone()])]);
        ctr.sbt_mint(vec![(dan(), vec![m1_3, m1_1])]);

        assert!(!ctr.is_human(alice()));
        assert!(!ctr.is_human(bob()));
        assert!(!ctr.is_human(carol()));
        assert!(ctr.is_human(dan()));
>>>>>>> 228add59
    }
}<|MERGE_RESOLUTION|>--- conflicted
+++ resolved
@@ -1843,7 +1843,6 @@
     }
 
     #[test]
-<<<<<<< HEAD
     #[should_panic(expected = "no tokens to be revoked for the given owner")]
     fn sbt_revoke_by_owner_no_tokens_to_revoke() {
         let (_, mut ctr) = setup(&issuer1(), 2 * MINT_DEPOSIT);
@@ -1992,7 +1991,8 @@
 
         assert_eq!(ctr.sbt_supply(issuer1()), 20);
         assert_eq!(ctr.sbt_supply(issuer2()), 9);
-=======
+      
+    #[test]
     fn is_human() {
         let (mut ctx, mut ctr) = setup(&fractal_mainnet(), 150 * MINT_DEPOSIT);
         ctx.current_account_id = AccountId::new_unchecked("registry.i-am-human.near".to_string());
@@ -2032,6 +2032,5 @@
         assert!(!ctr.is_human(bob()));
         assert!(!ctr.is_human(carol()));
         assert!(ctr.is_human(dan()));
->>>>>>> 228add59
     }
 }