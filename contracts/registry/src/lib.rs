--- conflicted
+++ resolved
@@ -1234,7 +1234,6 @@
         assert_eq!(ctr.sbt_supply_by_owner(bob(), issuer2(), None), 1);
     }
 
-<<<<<<< HEAD
     #[test]
     fn sbt_revoke() {
         let (mut ctx, mut ctr) = setup(&issuer1(), 2 * MINT_DEPOSIT);
@@ -1367,7 +1366,8 @@
                 mk_token(3, alice(), m3_1.clone())
             ]
         )
-=======
+    }
+
     // sbt_ban
     #[test]
     fn sbt_soul_transfer_ban() {
@@ -1471,6 +1471,5 @@
 
         //try to mint to a banned account
         ctr.sbt_mint(vec![(alice(), vec![m1_1.clone()])]);
->>>>>>> 946b5883
     }
 }