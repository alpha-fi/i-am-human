use std::collections::{HashMap, HashSet};

use near_sdk::borsh::{self, BorshDeserialize, BorshSerialize};
use near_sdk::collections::{LookupMap, TreeMap, UnorderedMap, UnorderedSet};
use near_sdk::{env, near_bindgen, require, AccountId, PanicOnDefault};

use cost::MILI_NEAR;
use sbt::*;

use crate::storage::*;

mod registry;
mod storage;

#[near_bindgen]
#[derive(BorshDeserialize, BorshSerialize, PanicOnDefault)]
pub struct Contract {
    /// Registry admin, expected to be a DAO.
    pub authority: AccountId,

    /// registry of approved SBT contracts to issue tokens
    pub sbt_issuers: UnorderedMap<AccountId, IssuerId>,
    pub issuer_id_map: LookupMap<IssuerId, AccountId>, // reverse index
    /// registry of blacklisted accounts by issuer
    pub(crate) banlist: UnorderedSet<AccountId>,
    /// store ongoing soul transfers by "old owner"
    pub(crate) ongoing_soul_tx: LookupMap<AccountId, IssuerTokenId>,

    pub(crate) supply_by_owner: LookupMap<(AccountId, IssuerId), u64>,
    pub(crate) supply_by_class: LookupMap<(IssuerId, ClassId), u64>,
    pub(crate) supply_by_issuer: LookupMap<IssuerId, u64>,

    /// maps user balance key to tokenID
    pub(crate) balances: TreeMap<BalanceKey, TokenId>,
    pub(crate) issuer_tokens: LookupMap<IssuerTokenId, TokenData>,

    /// map of SBT contract -> next available token_id
    pub(crate) next_token_ids: LookupMap<IssuerId, TokenId>,
    pub(crate) next_issuer_id: IssuerId,

    pub(crate) iah_classes: (AccountId, Vec<ClassId>),
}

// Implement the contract structure
#[near_bindgen]
impl Contract {
    #[init]
    pub fn new(authority: AccountId, iah_issuer: AccountId, iah_classes: Vec<ClassId>) -> Self {
        require!(
            iah_classes.len() > 0,
            "iah_classes must be a non empty list"
        );
        Self {
            authority,
            sbt_issuers: UnorderedMap::new(StorageKey::SbtIssuers),
            issuer_id_map: LookupMap::new(StorageKey::SbtIssuersRev),
            banlist: UnorderedSet::new(StorageKey::Banlist),
            supply_by_owner: LookupMap::new(StorageKey::SupplyByOwner),
            supply_by_class: LookupMap::new(StorageKey::SupplyByClass),
            supply_by_issuer: LookupMap::new(StorageKey::SupplyByIssuer),
            balances: TreeMap::new(StorageKey::Balances),
            issuer_tokens: LookupMap::new(StorageKey::IssuerTokens),
            next_token_ids: LookupMap::new(StorageKey::NextTokenId),
            next_issuer_id: 1,
            ongoing_soul_tx: LookupMap::new(StorageKey::OngoingSoultTx),
            iah_classes: (iah_issuer, iah_classes),
        }
    }

    //
    // Queries
    //

    pub fn sbt_contracts(&self) -> Vec<AccountId> {
        self.sbt_issuers.keys().collect()
    }

    #[inline]
    fn _is_banned(&self, account: &AccountId) -> bool {
        self.banlist.contains(account)
    }

    /// Returns true if the given account is human.
    pub fn is_human(&self, account: AccountId) -> bool {
        if self._is_banned(&account) {
            return false;
        }
        let issuer = Some(self.iah_classes.0.clone());
        // check if user has tokens from all classes
        for cls in &self.iah_classes.1 {
            let tokens = self.sbt_tokens_by_owner(
                account.clone(),
                issuer.clone(),
                Some(*cls),
                Some(1),
                None,
            );
            // we need to check class, because the query can return a "next" token if a user
            // doesn't have the token of requested class.
            if !(tokens.len() > 0 && tokens[0].1[0].metadata.class == *cls) {
                return false;
            }
        }
        true
    }

    //
    // Transactions
    //

    /// Transfers atomically all SBT tokens from one account to another account.
    /// + The caller must be an SBT holder and the `to` must not be a banned account.
    /// + Returns the amount of tokens transferred and a boolean: `true` if the whole
    ///   process has finished, `false` when the process has not finished and should be
    ///   continued by a subsequent call.
    /// + User must keep calling the `sbt_soul_transfer` until `true` is returned.
    /// + Emits `SoulTransfer` event only once all the tokens that user was in possesion
    ///   of were transfered and at least one token was trasnfered (caller had at least 1 sbt)
    /// + If caller does not have any tokens, nothing will be transfered, the caller
    ///    will be banned and Ban even will be emitted
    #[payable]
    pub fn sbt_soul_transfer(
        &mut self,
        recipient: AccountId,
        #[allow(unused_variables)] memo: Option<String>,
    ) -> (u32, bool) {
        // TODO: test what is the max safe amount of updates
        self._sbt_soul_transfer(recipient, 25)
    }

    // execution of the sbt_soul_transfer in this function to parametrize `max_updates` in
    // order to facilitate tests.
    pub(crate) fn _sbt_soul_transfer(&mut self, recipient: AccountId, limit: usize) -> (u32, bool) {
        let owner = env::predecessor_account_id();

        let (resumed, start) = self.transfer_continuation(&owner, &recipient, true);

        let batch: Vec<(BalanceKey, TokenId)> = self
            .balances
            .iter_from(BalanceKey {
                owner: owner.clone(),
                issuer_id: start.issuer_id,
                class_id: start.token,
            })
            .take(limit)
            .collect();

        let mut key_new = BalanceKey {
            owner: recipient.clone(),
            issuer_id: 0,
            class_id: 0,
        };
        let mut prev_issuer: IssuerId = 0;
        let mut token_counter = 0;
        for (key, token_id) in &batch {
            if key.owner != owner {
                break;
            }
            token_counter += 1;

            if prev_issuer != key.issuer_id {
                prev_issuer = key.issuer_id;
                // update user token supply map
                if let Some(s) = self.supply_by_owner.remove(&(owner.clone(), prev_issuer)) {
                    let key = &(recipient.clone(), prev_issuer);
                    let supply_to = self.supply_by_owner.get(key).unwrap_or(0);
                    self.supply_by_owner.insert(key, &(s + supply_to));
                }
            }

            self.balances.remove(key);
            key_new.issuer_id = key.issuer_id;
            key_new.class_id = key.class_id;
            // TODO: decide if we should overwrite or panic if receipient already had a token.
            // now we overwrite.
            self.balances.insert(&key_new, token_id);
            self.balances.remove(key);

            let i_key = IssuerTokenId {
                issuer_id: key.issuer_id,
                token: *token_id,
            };
            let mut td = self.issuer_tokens.get(&i_key).unwrap();
            td.owner = recipient.clone();
            self.issuer_tokens.insert(&i_key, &td);
        }

        let completed = token_counter != limit;
        if completed {
            if resumed {
                // insert is happening when we need to continue, so don't need to remove if
                // the process finishes in the same transaction.
                self.ongoing_soul_tx.remove(&owner);
            }
            // we emit the event only once the operation is completed and only if some tokens were
            // transferred
            if resumed || token_counter > 0 {
                emit_soul_transfer(&owner, &recipient);
            }
        } else {
            let last = &batch[token_counter - 1];
            self.ongoing_soul_tx.insert(
                &owner,
                &IssuerTokenId {
                    issuer_id: last.0.issuer_id,
                    token: last.0.class_id, // we reuse IssuerTokenId type here (to not generate new code), but we store class_id instead of token here.
                },
            );
        }

        (token_counter as u32, completed)
    }

    pub(crate) fn start_transfer_with_continuation(
        &mut self,
        owner: &AccountId,
        recipient: &AccountId,
        ban_owner: bool,
    ) -> IssuerTokenId {
        require!(
            !self._is_banned(recipient),
            "receiver account is banned. Cannot start the transfer"
        );
        if ban_owner {
            // we only ban the source account in the soul transfer
            // insert into banlist and assure the owner is not already banned.
            require!(
                self.banlist.insert(owner),
                "from account is banned. Cannot start the transfer"
            );
            Nep393Event::Ban(vec![owner]).emit();
        }

        IssuerTokenId {
            issuer_id: 0,
            token: 0, // NOTE: this is class ID
        }
    }

    // If it is the first iteration of the soul transfer, bans the source account, otherwise returns the last transfered token
    fn transfer_continuation(
        &mut self,
        from: &AccountId,
        to: &AccountId,
        ban_owner: bool,
    ) -> (bool, IssuerTokenId) {
        match self.ongoing_soul_tx.get(from) {
            // starting the process
            None => (
                false,
                self.start_transfer_with_continuation(from, to, ban_owner),
            ),
            // resuming sbt_recover process
            Some(s) => (true, s),
        }
    }

    // sbt_recover execution with `limit` parameter in
    // order to facilitate tests.
    fn _sbt_recover(&mut self, from: AccountId, to: AccountId, limit: usize) -> (u32, bool) {
        let storage_start = env::storage_usage();
        let issuer = env::predecessor_account_id();
        let issuer_id = self.assert_issuer(&issuer);
        self.assert_not_banned(&to);
        // get the last transfered token and don't ban the owner.
        let (resumed, start) = self.transfer_continuation(&from, &to, false);

        let mut tokens_recovered = 0;
        let mut class_ids = Vec::new();

        let mut last_token_transfered = BalanceKey {
            owner: from.clone(),
            issuer_id,
            class_id: 0,
        };

        for (key, token) in self
            .balances
            .iter_from(balance_key(from.clone(), start.issuer_id, start.token))
            .take(limit)
        {
            if key.owner != from || key.issuer_id != issuer_id {
                continue;
            }
            tokens_recovered += 1;
            let mut t = self.get_token(key.issuer_id, token);

            class_ids.push(t.metadata.class_id());

            t.owner = to.clone();
            self.issuer_tokens
                .insert(&IssuerTokenId { issuer_id, token }, &t);
            last_token_transfered = key;
        }

        // update user balances
        let mut old_balance_key = balance_key(from.clone(), issuer_id, 0);
        let mut new_balance_key = balance_key(to.clone(), issuer_id, 0);
        for class_id in class_ids {
            old_balance_key.class_id = class_id;
            let token_id = self.balances.remove(&old_balance_key).unwrap();
            new_balance_key.class_id = class_id;
            self.balances.insert(&new_balance_key, &token_id);
        }

        // update supply_by_owner map. We can't do it in the loop above becuse we can't modify
        // self.balances while iterating over it
        let supply_key = &(from.clone(), issuer_id);
        let old_supply_from = self.supply_by_owner.remove(supply_key).unwrap_or(0);
        if old_supply_from != tokens_recovered {
            self.supply_by_owner.insert(
                &(from.clone(), issuer_id),
                &(old_supply_from - tokens_recovered),
            );
        }
        let supply_key = &(to.clone(), issuer_id);
        let old_supply_to = self.supply_by_owner.get(supply_key).unwrap_or(0);
        self.supply_by_owner
            .insert(supply_key, &(old_supply_to + tokens_recovered));

        let completed = tokens_recovered != limit as u64;
        if completed {
            if resumed {
                // insert is happening when we need to continue, so don't need to remove if
                // the process finishes in the same transaction.
                self.ongoing_soul_tx.remove(&from);
            }
            // we emit the event only once the operation is completed and only if some tokens were
            // recovered
            if resumed || tokens_recovered > 0 {
                // emit Recover event
                SbtRecover {
                    issuer: &issuer,
                    old_owner: &from,
                    new_owner: &to,
                }
                .emit();
            }
        } else {
            self.ongoing_soul_tx.insert(
                &from,
                &IssuerTokenId {
                    issuer_id: last_token_transfered.issuer_id,
                    token: last_token_transfered.class_id, // we reuse IssuerTokenId type here (to not generate new code), but we store class_id instead of token here.
                },
            );
        }
        // storage check
        // we are using checked_sub, since the storage can decrease and we are running of risk of underflow
        let storage_usage = env::storage_usage();
        if storage_usage > storage_start {
            let required_deposit =
                (storage_usage - storage_start) as u128 * env::storage_byte_cost();
            require!(
                env::attached_deposit() >= required_deposit,
                format!(
                    "not enough NEAR storage depost, required: {}",
                    required_deposit
                )
            );
        }
        (tokens_recovered as u32, completed)
    }

    pub fn sbt_burn(
        &mut self,
        issuer: AccountId,
        tokens: Vec<TokenId>,
        #[allow(unused_variables)] memo: Option<String>,
    ) {
        let owner = env::predecessor_account_id();
        require!(
            !self.ongoing_soul_tx.contains_key(&owner),
            "can't burn tokens while in soul_transfer"
        );

        let issuer_id = self.assert_issuer(&issuer);
        let token_len = tokens.len() as u64;
        let mut token_ids = HashSet::new();
        for tid in tokens.iter() {
            require!(
                !token_ids.contains(tid),
                format!("duplicated token_id in tokens: {}", tid)
            );
            token_ids.insert(tid);

            let ct_key = &IssuerTokenId {
                issuer_id,
                token: *tid,
            };
            let t = self
                .issuer_tokens
                .get(ct_key)
                .unwrap_or_else(|| panic!("tokenID={} not found", tid));
            require!(
                t.owner == owner,
                &format!("not an owner of tokenID={}", tid)
            );

            self.issuer_tokens.remove(ct_key);
            let class_id = t.metadata.v1().class;
            self.balances
                .remove(&balance_key(owner.clone(), issuer_id, class_id));

            // update supply by class
            let key = (issuer_id, class_id);
            let mut supply = self.supply_by_class.get(&key).unwrap();
            supply -= 1;
            self.supply_by_class.insert(&key, &supply);
        }

        // update supply by owner
        let key = (owner, issuer_id);
        let mut supply = self.supply_by_owner.get(&key).unwrap();
        supply -= token_len;
        self.supply_by_owner.insert(&key, &supply);

        // update total supply by issuer
        let mut supply = self.supply_by_issuer.get(&issuer_id).unwrap();
        supply -= token_len;
        self.supply_by_issuer.insert(&issuer_id, &supply);

        SbtTokensEvent { issuer, tokens }.emit_burn();
    }

    //
    // Authority
    //

    /// returns false if the `issuer` contract was already registered.
    pub fn admin_add_sbt_issuer(&mut self, issuer: AccountId) -> bool {
        self.assert_authority();
        self._add_sbt_issuer(&issuer)
    }

    pub fn change_admin(&mut self, new_admin: AccountId) {
        self.assert_authority();
        self.authority = new_admin;
    }

    //
    // Internal
    //

    /// Queries a given token. Panics if token doesn't exist
    pub(crate) fn get_token(&self, issuer_id: IssuerId, token: TokenId) -> TokenData {
        self.issuer_tokens
            .get(&IssuerTokenId { issuer_id, token })
            .unwrap_or_else(|| panic!("token {} not found", token))
    }

    /// updates the internal token counter based on how many tokens we want to mint (num), and
    /// returns the first valid TokenId for newly minted tokens.
    pub(crate) fn next_token_id(&mut self, issuer_id: IssuerId, num: u64) -> TokenId {
        let tid = self.next_token_ids.get(&issuer_id).unwrap_or(0);
        self.next_token_ids.insert(&issuer_id, &(tid + num));
        tid + 1
    }

    #[inline]
    pub(crate) fn assert_not_banned(&self, owner: &AccountId) {
        require!(
            !self.banlist.contains(owner),
            format!("account {} is banned", owner)
        );
    }

    /// note: use issuer_id() if you need issuer_id
    pub(crate) fn assert_issuer(&self, issuer: &AccountId) -> IssuerId {
        // TODO: use Result rather than panic
        self.sbt_issuers
            .get(issuer)
            .expect("must be called by a registered SBT Issuer")
    }

    pub(crate) fn issuer_by_id(&self, id: IssuerId) -> AccountId {
        self.issuer_id_map
            .get(&id)
            .expect("internal error: inconsistent sbt issuer map")
    }

    pub(crate) fn assert_authority(&self) {
        require!(
            self.authority == env::predecessor_account_id(),
            "not an admin"
        )
    }

    fn _add_sbt_issuer(&mut self, issuer: &AccountId) -> bool {
        if self.sbt_issuers.get(issuer).is_some() {
            return false;
        }
        self.sbt_issuers.insert(issuer, &self.next_issuer_id);
        self.issuer_id_map.insert(&self.next_issuer_id, issuer);
        self.next_issuer_id += 1;
        true
    }

    fn _sbt_renew(&mut self, issuer: AccountId, tokens: Vec<TokenId>, expires_at: u64) {
        let issuer_id = self.assert_issuer(&issuer);
        for token in &tokens {
            let token = *token;
            let mut t = self.get_token(issuer_id, token);
            self.assert_not_banned(&t.owner);
            let mut m = t.metadata.v1();
            m.expires_at = Some(expires_at);
            t.metadata = m.into();
            self.issuer_tokens
                .insert(&IssuerTokenId { issuer_id, token }, &t);
        }
        SbtTokensEvent { issuer, tokens }.emit_renew();
    }

    fn _sbt_mint(
        &mut self,
        issuer: &AccountId,
        token_spec: Vec<(AccountId, Vec<TokenMetadata>)>,
    ) -> Vec<TokenId> {
        let storage_start = env::storage_usage();
        let storage_deposit = env::attached_deposit();
        require!(
            storage_deposit >= 6 * MILI_NEAR,
            "min required storage deposit: 0.006 NEAR"
        );

        let issuer_id = self.assert_issuer(issuer);
        let mut num_tokens = 0;
        for el in token_spec.iter() {
            num_tokens += el.1.len() as u64;
        }
        let mut token = self.next_token_id(issuer_id, num_tokens);
        let ret_token_ids = (token..token + num_tokens).collect();
        let mut supply_by_class = HashMap::new();
        let mut per_recipient: HashMap<AccountId, Vec<TokenId>> = HashMap::new();

        for (owner, metadatas) in token_spec {
            // no need to check ongoing_soult_tx, because it will automatically ban the source account
            self.assert_not_banned(&owner);

            let recipient_tokens = per_recipient.entry(owner.clone()).or_default();
            let metadatas_len = metadatas.len();

            for metadata in metadatas {
                require!(metadata.class > 0, "Class must be > 0");
                let prev = self.balances.insert(
                    &balance_key(owner.clone(), issuer_id, metadata.class),
                    &token,
                );
                require!(
                    prev.is_none(),
                    format! {"{} already has SBT of class {}", owner, metadata.class}
                );

                // update supply by class
                match supply_by_class.get_mut(&metadata.class) {
                    None => {
                        supply_by_class.insert(metadata.class, 1);
                    }
                    Some(s) => *s += 1,
                };

                self.issuer_tokens.insert(
                    &IssuerTokenId { issuer_id, token },
                    &TokenData {
                        owner: owner.clone(),
                        metadata: metadata.into(),
                    },
                );
                recipient_tokens.push(token);

                token += 1;
            }

            // update supply by owner
            let skey = (owner, issuer_id);
            let sowner = self.supply_by_owner.get(&skey).unwrap_or(0) + metadatas_len as u64;
            self.supply_by_owner.insert(&skey, &sowner);
        }

        for (cls, new_supply) in supply_by_class {
            let key = (issuer_id, cls);
            let s = self.supply_by_class.get(&key).unwrap_or(0) + new_supply;
            self.supply_by_class.insert(&key, &s);
        }

        let new_supply = self.supply_by_issuer.get(&issuer_id).unwrap_or(0) + num_tokens;
        self.supply_by_issuer.insert(&issuer_id, &new_supply);

        let mut minted: Vec<(&AccountId, &Vec<TokenId>)> = per_recipient.iter().collect();
        minted.sort_by(|a, b| a.0.cmp(b.0));
        SbtMint {
            issuer,
            tokens: minted,
        }
        .emit();

        let required_deposit =
            (env::storage_usage() - storage_start) as u128 * env::storage_byte_cost();
        require!(
            storage_deposit >= required_deposit,
            format!(
                "not enough NEAR storage depost, required: {}",
                required_deposit
            )
        );

        ret_token_ids
    }
}

#[cfg(test)]
mod tests {
    use std::ops::Mul;

    use cost::MILI_NEAR;
    use near_sdk::test_utils::{self, VMContextBuilder};
    use near_sdk::{testing_env, Balance, Gas, VMContext};
    use sbt::*;

    use pretty_assertions::assert_eq;

    use super::*;

    fn alice() -> AccountId {
        AccountId::new_unchecked("alice.near".to_string())
    }

    fn alice2() -> AccountId {
        AccountId::new_unchecked("alice.nea".to_string())
    }

    fn bob() -> AccountId {
        AccountId::new_unchecked("bob.near".to_string())
    }

    fn carol() -> AccountId {
        AccountId::new_unchecked("carol.near".to_string())
    }

    fn dan() -> AccountId {
        AccountId::new_unchecked("dan.near".to_string())
    }

    fn issuer1() -> AccountId {
        AccountId::new_unchecked("sbt.n".to_string())
    }

    fn issuer2() -> AccountId {
        AccountId::new_unchecked("sbt.ne".to_string())
    }

    fn issuer3() -> AccountId {
        AccountId::new_unchecked("sbt.nea".to_string())
    }

    fn issuer4() -> AccountId {
        AccountId::new_unchecked("sbt4.near".to_string())
    }

    #[inline]
    fn fractal_mainnet() -> AccountId {
        AccountId::new_unchecked("fractal.i-am-human.near".to_string())
    }

    fn admin() -> AccountId {
        AccountId::new_unchecked("sbt.near".to_string())
    }

    fn mk_metadata(class: ClassId, expires_at: Option<u64>) -> TokenMetadata {
        TokenMetadata {
            class,
            issued_at: None,
            expires_at,
            reference: Some("abc".to_owned()),
            reference_hash: Some(vec![61, 61].into()),
        }
    }

    fn mk_token(token: TokenId, owner: AccountId, metadata: TokenMetadata) -> Token {
        Token {
            token,
            owner,
            metadata,
        }
    }

    fn mk_owned_token(token: TokenId, metadata: TokenMetadata) -> OwnedToken {
        OwnedToken { token, metadata }
    }

    fn mk_balance_key(owner: AccountId, issuer_id: IssuerId, class_id: ClassId) -> BalanceKey {
        BalanceKey {
            owner,
            issuer_id,
            class_id,
        }
    }

    fn mk_batch_metadata(n: u64) -> Vec<TokenMetadata> {
        let mut batch_metadata: Vec<TokenMetadata> = Vec::new();
        for i in 1..=n {
            batch_metadata.push(mk_metadata(i, Some(START + i)))
        }
        batch_metadata
    }

    fn max_gas() -> Gas {
        Gas::ONE_TERA.mul(300)
    }

    const MILI_SECOND: u64 = 1_000_000; // milisecond in ns
    const START: u64 = 10;
    const MINT_DEPOSIT: Balance = 6 * MILI_NEAR;

    fn setup(predecessor: &AccountId, deposit: Balance) -> (VMContext, Contract) {
        let mut ctx = VMContextBuilder::new()
            .predecessor_account_id(admin())
            .block_timestamp(START * MILI_SECOND) // multiplying by mili seconds for easier testing
            .is_view(false)
            .build();
        if deposit > 0 {
            ctx.attached_deposit = deposit
        }
        testing_env!(ctx.clone());
        let mut ctr = Contract::new(admin(), fractal_mainnet(), vec![1]);
        ctr.admin_add_sbt_issuer(issuer1());
        ctr.admin_add_sbt_issuer(issuer2());
        ctr.admin_add_sbt_issuer(issuer3());
        ctr.admin_add_sbt_issuer(fractal_mainnet());
        ctx.predecessor_account_id = predecessor.clone();
        testing_env!(ctx.clone());
        (ctx, ctr)
    }

    #[test]
    fn add_sbt_issuer() {
        let (mut ctx, mut ctr) = setup(&issuer1(), 2 * MINT_DEPOSIT);
        // in setup we add 4 issuers, so the next id will be 5.
        assert_eq!(5, ctr.next_issuer_id);
        assert_eq!(1, ctr.assert_issuer(&issuer1()));
        assert_eq!(2, ctr.assert_issuer(&issuer2()));
        assert_eq!(3, ctr.assert_issuer(&issuer3()));
        assert_eq!(4, ctr.assert_issuer(&fractal_mainnet()));

        assert_eq!(issuer1(), ctr.issuer_by_id(1));
        assert_eq!(issuer2(), ctr.issuer_by_id(2));
        assert_eq!(issuer3(), ctr.issuer_by_id(3));
        assert_eq!(fractal_mainnet(), ctr.issuer_by_id(4));

        ctx.predecessor_account_id = admin();
        testing_env!(ctx.clone());
        let ok = ctr.admin_add_sbt_issuer(issuer1());
        assert!(
            !ok,
            "isser1 should be already added, so it should return false"
        );
        assert_eq!(5, ctr.next_issuer_id, "next_issuer_id should not change");
        assert_eq!(
            1,
            ctr.assert_issuer(&issuer1()),
            "issuer1 id should not change"
        );
    }

    #[test]
    fn mint_simple() {
        let (_, mut ctr) = setup(&issuer1(), 2 * MINT_DEPOSIT);
        let m1_1 = mk_metadata(1, Some(START + 10));

        let minted_ids = ctr.sbt_mint(vec![
            (alice(), vec![m1_1.clone()]),
            (bob(), vec![m1_1.clone()]),
        ]);
        assert_eq!(minted_ids, vec![1, 2]);
        assert_eq!(2, ctr.sbt_supply(issuer1()));
        assert_eq!(0, ctr.sbt_supply(issuer2()));

        let sbt1_1 = ctr.sbt(issuer1(), 1).unwrap();
        assert_eq!(sbt1_1, mk_token(1, alice(), m1_1.clone()));
        let sbt1_2 = ctr.sbt(issuer1(), 2).unwrap();
        assert_eq!(sbt1_2, mk_token(2, bob(), m1_1.clone()));
        assert!(ctr.sbt(issuer2(), 1).is_none());
        assert!(ctr.sbt(issuer1(), 3).is_none());

        assert_eq!(1, ctr.sbt_supply_by_owner(alice(), issuer1(), None));
        assert_eq!(1, ctr.sbt_supply_by_owner(alice(), issuer1(), Some(1)));
        assert_eq!(0, ctr.sbt_supply_by_owner(alice(), issuer1(), Some(2)));

        assert_eq!(1, ctr.sbt_supply_by_owner(bob(), issuer1(), None));
        assert_eq!(1, ctr.sbt_supply_by_owner(bob(), issuer1(), Some(1)));
        assert_eq!(0, ctr.sbt_supply_by_owner(bob(), issuer1(), Some(2)));

        let alice_sbts = ctr.sbt_tokens_by_owner(alice(), None, None, None, None);
        let expected = vec![(issuer1(), vec![mk_owned_token(1, m1_1.clone())])];
        assert_eq!(alice_sbts, expected);

        let bob_sbts = ctr.sbt_tokens_by_owner(bob(), None, None, None, None);
        let expected = vec![(issuer1(), vec![mk_owned_token(2, m1_1)])];
        assert_eq!(bob_sbts, expected);
    }

    #[test]
    fn mint() {
        let (mut ctx, mut ctr) = setup(&issuer1(), MINT_DEPOSIT);
        let m1_1 = mk_metadata(1, Some(START + 10));
        let m1_2 = mk_metadata(1, Some(START + 12));
        let m2_1 = mk_metadata(2, Some(START + 14));
        let m4_1 = mk_metadata(4, Some(START + 16));

        // mint an SBT to a user with same prefix as alice
        let minted_ids = ctr.sbt_mint(vec![(alice2(), vec![m1_1.clone()])]);
        assert_eq!(minted_ids, vec![1]);
        assert_eq!(
            test_utils::get_logs(),
            mk_log_str(
                "mint",
                &format!(
                    r#"{{"issuer":"{}","tokens":[["{}",[1]]]}}"#,
                    issuer1(),
                    alice2()
                )
            )
        );

        ctx.predecessor_account_id = issuer2();
        ctx.attached_deposit = 4 * MINT_DEPOSIT;
        testing_env!(ctx.clone());
        let minted_ids = ctr.sbt_mint(vec![
            (alice(), vec![m1_1.clone()]),
            (bob(), vec![m1_2.clone()]),
            (alice2(), vec![m1_1.clone()]),
            (alice(), vec![m2_1.clone()]),
        ]);
        assert_eq!(minted_ids, vec![1, 2, 3, 4]);
        assert_eq!(test_utils::get_logs().len(), 1);
        assert_eq!(
            test_utils::get_logs(),
            mk_log_str(
                "mint",
                &format!(
                    r#"{{"issuer":"{}","tokens":[["{}",[3]],["{}",[1,4]],["{}",[2]]]}}"#,
                    issuer2(),
                    alice2(),
                    alice(),
                    bob()
                )
            )
        );

        // mint again for Alice
        let minted_ids = ctr.sbt_mint(vec![(alice(), vec![m4_1.clone()])]);
        assert_eq!(minted_ids, vec![5]);

        // change the issuer and mint new tokens for alice
        ctx.predecessor_account_id = issuer3();
        ctx.attached_deposit = 2 * MINT_DEPOSIT;
        testing_env!(ctx.clone());
        let minted_ids = ctr.sbt_mint(vec![(alice(), vec![m1_1.clone(), m2_1.clone()])]);
        // since we minted with different issuer, the new SBT should start with 1
        assert_eq!(minted_ids, vec![1, 2]);

        assert_eq!(ctr.sbt_supply_by_class(issuer1(), 0), 0);
        assert_eq!(ctr.sbt_supply_by_class(issuer1(), 1), 1);
        assert_eq!(ctr.sbt_supply_by_class(issuer1(), 2), 0);
        assert_eq!(ctr.sbt_supply_by_class(issuer2(), 1), 3);
        assert_eq!(ctr.sbt_supply_by_class(issuer2(), 2), 1);
        assert_eq!(ctr.sbt_supply_by_class(issuer2(), 3), 0);
        assert_eq!(ctr.sbt_supply_by_class(issuer2(), 4), 1);
        assert_eq!(ctr.sbt_supply_by_class(issuer2(), 5), 0);
        assert_eq!(ctr.sbt_supply_by_class(issuer3(), 1), 1);
        assert_eq!(ctr.sbt_supply_by_class(issuer3(), 2), 1);

        let mut supply_by_issuer = vec![1, 5, 2, 0];
        assert_eq!(ctr.sbt_supply(issuer1()), supply_by_issuer[0]);
        assert_eq!(ctr.sbt_supply(issuer2()), supply_by_issuer[1]);
        assert_eq!(ctr.sbt_supply(issuer3()), supply_by_issuer[2]);
        assert_eq!(ctr.sbt_supply(issuer4()), supply_by_issuer[3]);

        assert_eq!(3, ctr.sbt_supply_by_owner(alice(), issuer2(), None));
        assert_eq!(2, ctr.sbt_supply_by_owner(alice(), issuer3(), None));
        assert_eq!(1, ctr.sbt_supply_by_owner(bob(), issuer2(), None));
        assert_eq!(0, ctr.sbt_supply_by_owner(bob(), issuer3(), None));
        assert_eq!(0, ctr.sbt_supply_by_owner(issuer2(), issuer2(), None));

        let t2_all = vec![
            mk_token(1, alice(), m1_1.clone()),
            mk_token(2, bob(), m1_2),
            mk_token(3, alice2(), m1_1.clone()),
            mk_token(4, alice(), m2_1.clone()),
            mk_token(5, alice(), m4_1.clone()),
        ];
        let t3_1 = mk_token(1, alice(), m1_1.clone());

        assert_eq!(ctr.sbt(issuer2(), 1).unwrap(), t2_all[0]);
        assert_eq!(ctr.sbt(issuer2(), 2).unwrap(), t2_all[1]);
        assert_eq!(ctr.sbt(issuer2(), 3).unwrap(), t2_all[2]);
        assert_eq!(ctr.sbt(issuer2(), 4).unwrap(), t2_all[3]);
        assert_eq!(ctr.sbt(issuer3(), 1).unwrap(), t3_1);

        // Token checks

        let a_tokens = vec![
            (issuer1(), vec![mk_owned_token(1, m1_1.clone())]),
            (issuer2(), vec![mk_owned_token(3, m1_1.clone())]),
        ];
        assert_eq!(
            &ctr.sbt_tokens_by_owner(alice2(), None, None, None, None),
            &a_tokens
        );
        assert_eq!(
            ctr.sbt_tokens_by_owner(alice2(), Some(issuer1()), None, None, None),
            vec![a_tokens[0].clone()],
        );
        assert_eq!(
            ctr.sbt_tokens_by_owner(alice2(), Some(issuer2()), None, None, None),
            vec![a_tokens[1].clone()]
        );

        let alice_issuer2 = (
            issuer2(),
            vec![
                mk_owned_token(1, m1_1.clone()),
                mk_owned_token(4, m2_1.clone()),
                mk_owned_token(5, m4_1.clone()),
            ],
        );
        let alice_issuer3 = (
            issuer3(),
            vec![
                mk_owned_token(1, m1_1.clone()),
                mk_owned_token(2, m2_1.clone()),
            ],
        );
        assert_eq!(
            ctr.sbt_tokens_by_owner(alice(), None, None, None, None),
            vec![alice_issuer2.clone(), alice_issuer3.clone()]
        );
        assert_eq!(
            ctr.sbt_tokens_by_owner(alice(), Some(issuer2()), None, None, None),
            vec![alice_issuer2.clone()]
        );
        assert_eq!(
            ctr.sbt_tokens_by_owner(alice(), Some(issuer3()), None, None, None),
            vec![alice_issuer3.clone()]
        );
        assert_eq!(
            ctr.sbt_tokens_by_owner(alice(), Some(issuer2()), Some(1), None, None),
            vec![alice_issuer2]
        );
        assert_eq!(
            ctr.sbt_tokens_by_owner(alice(), Some(issuer2()), Some(4), None, None),
            vec![(issuer2(), vec![mk_owned_token(5, m4_1)])]
        );

        assert_eq!(
            ctr.sbt_tokens_by_owner(alice(), Some(issuer1()), Some(5), None, None),
            vec![]
        );

        assert_eq!(
            ctr.sbt_tokens_by_owner(alice(), Some(issuer2()), Some(5), None, None),
            vec![]
        );
        assert_eq!(
            ctr.sbt_tokens_by_owner(alice(), Some(issuer3()), Some(1), None, None),
            vec![alice_issuer3.clone()]
        );

        // check by all tokens
        assert_eq!(
            ctr.sbt_tokens(issuer1(), Some(1), None, None),
            vec![mk_token(1, alice2(), m1_1.clone())]
        );
        assert_eq!(ctr.sbt_tokens(issuer2(), None, None, None), t2_all,);
        assert_eq!(ctr.sbt_tokens(issuer2(), None, Some(1), None), t2_all[..1]);
        assert_eq!(ctr.sbt_tokens(issuer2(), None, Some(2), None), t2_all[..2]);
        assert_eq!(
            ctr.sbt_tokens(issuer2(), Some(2), Some(2), None),
            t2_all[1..3]
        );
        assert_eq!(
            ctr.sbt_tokens(issuer2(), Some(5), Some(5), None),
            t2_all[4..5]
        );
        assert_eq!(ctr.sbt_tokens(issuer2(), Some(6), Some(2), None), vec![]);

        //
        // now let's test buring
        //
        ctx.predecessor_account_id = alice();
        testing_env!(ctx);

        ctr.sbt_burn(issuer2(), vec![1, 5], Some("alice burning".to_owned()));
        assert_eq!(
            test_utils::get_logs(),
            mk_log_str("burn", r#"{"issuer":"sbt.ne","tokens":[1,5]}"#)
        );

        supply_by_issuer[1] -= 2;
        assert_eq!(ctr.sbt_supply(issuer1()), supply_by_issuer[0]);
        assert_eq!(ctr.sbt_supply(issuer2()), supply_by_issuer[1]);
        assert_eq!(ctr.sbt_supply(issuer3()), supply_by_issuer[2]);
        assert_eq!(ctr.sbt_supply(issuer4()), supply_by_issuer[3]);

        assert_eq!(ctr.sbt_supply_by_owner(alice(), issuer2(), None), 1);
        assert_eq!(
            ctr.sbt_supply_by_owner(alice(), issuer2(), Some(m2_1.class)),
            1
        );
        assert_eq!(
            ctr.sbt_supply_by_owner(alice(), issuer2(), Some(m1_1.class)),
            0
        );

        let alice_issuer2 = (issuer2(), vec![mk_owned_token(4, m2_1)]);
        assert_eq!(
            ctr.sbt_tokens_by_owner(alice(), None, None, None, None),
            vec![alice_issuer2.clone(), alice_issuer3]
        );
        assert_eq!(
            ctr.sbt_tokens_by_owner(alice(), Some(issuer2()), None, None, None),
            vec![alice_issuer2]
        );
    }

    #[test]
    fn soul_transfer1() {
        let (mut ctx, mut ctr) = setup(&issuer1(), 2 * MINT_DEPOSIT);

        // test1: simple case: alice has one token and she owns alice2 account as well. She
        // will do transfer from alice -> alice2
        let m1_1 = mk_metadata(1, Some(START + 10));
        let m2_1 = mk_metadata(2, Some(START + 10));
        ctr.sbt_mint(vec![(alice(), vec![m1_1.clone(), m2_1.clone()])]);

        ctx.predecessor_account_id = issuer2();
        testing_env!(ctx.clone());
        ctr.sbt_mint(vec![(alice(), vec![m1_1.clone()])]);

        // make soul transfer
        ctx.predecessor_account_id = alice();
        testing_env!(ctx);
        let ret = ctr.sbt_soul_transfer(alice2(), None);
        assert_eq!((3, true), ret);

        let log1 = mk_log_str("ban", &format!(r#"["{}"]"#, alice()));
        let log2 = mk_log_str(
            "soul_transfer",
            &format!(r#"{{"from":"{}","to":"{}"}}"#, alice(), alice2()),
        );
        assert_eq!(test_utils::get_logs(), vec![log1, log2].concat());
        assert_eq!(ctr.sbt_supply_by_owner(alice(), issuer1(), None), 0);
        assert_eq!(ctr.sbt_supply_by_owner(alice2(), issuer1(), None), 2);
        assert_eq!(ctr.sbt_supply_by_owner(alice2(), issuer2(), None), 1);

        assert!(ctr.is_banned(alice()));
        assert!(!ctr.is_banned(alice2()));

        assert_eq!(
            ctr.sbt_tokens_by_owner(alice(), None, None, None, None),
            vec![]
        );
        assert_eq!(
            ctr.sbt_tokens_by_owner(alice2(), None, None, None, None),
            vec![
                (
                    issuer1(),
                    vec![mk_owned_token(1, m1_1.clone()), mk_owned_token(2, m2_1)]
                ),
                (issuer2(), vec![mk_owned_token(1, m1_1)]),
            ]
        );
    }

    #[test]
    fn soul_transfer_with_continuation() {
        let (mut ctx, mut ctr) = setup(&issuer1(), 2 * MINT_DEPOSIT);
        // test1: simple case: alice has one token and she owns alice2 account as well. She
        // will do transfer from alice -> alice2
        let m1_1 = mk_metadata(1, Some(START + 10));
        let m2_1 = mk_metadata(2, Some(START + 11));
        let m3_1 = mk_metadata(3, Some(START + 12));
        let m4_1 = mk_metadata(4, Some(START + 13));
        ctr.sbt_mint(vec![(alice(), vec![m1_1, m2_1])]);

        ctx.predecessor_account_id = issuer2();
        testing_env!(ctx.clone());
        ctr.sbt_mint(vec![(alice(), vec![m3_1, m4_1])]);

        // make soul transfer
        ctx.predecessor_account_id = alice();
        testing_env!(ctx);
        let mut result = ctr._sbt_soul_transfer(alice2(), 3);
        assert_eq!((3, false), result);
        assert!(test_utils::get_logs().len() == 1);
        result = ctr._sbt_soul_transfer(alice2(), 3);
        assert_eq!((1, true), result);
        assert!(test_utils::get_logs().len() == 2);

        let log_soul_transfer = mk_log_str(
            "soul_transfer",
            &format!(r#"{{"from":"{}","to":"{}"}}"#, alice(), alice2()),
        );
        assert_eq!(test_utils::get_logs()[1], log_soul_transfer[0]);
        assert_eq!(ctr.sbt_supply_by_owner(alice(), issuer1(), None), 0);
        assert_eq!(ctr.sbt_supply_by_owner(alice(), issuer2(), None), 0);
        assert_eq!(ctr.sbt_supply_by_owner(alice2(), issuer1(), None), 2);
        assert_eq!(ctr.sbt_supply_by_owner(alice2(), issuer2(), None), 2);
        assert!(ctr.is_banned(alice()));
        assert!(!ctr.is_banned(alice2()));
    }

    #[test]
    fn soul_transfer_no_tokens_from_caller() {
        let (mut ctx, mut ctr) = setup(&issuer1(), MINT_DEPOSIT);
        ctx.predecessor_account_id = alice();
        testing_env!(ctx);
        assert!(!ctr.is_banned(alice()));
        assert!(!ctr.is_banned(alice2()));
        ctr.sbt_soul_transfer(alice2(), None);
        assert!(ctr.is_banned(alice()));
        assert!(!ctr.is_banned(alice2()));
        // assert ban even is being emited after the caller with zero tokens has invoked the soul_transfer
        let log_ban = mk_log_str("ban", &format!("[\"{}\"]", alice()));
        assert_eq!(test_utils::get_logs(), log_ban);
    }

    #[test]
    fn soul_transfer_limit() {
        let (mut ctx, mut ctr) = setup(&issuer1(), 150 * MINT_DEPOSIT);
        let batch_metadata = mk_batch_metadata(100);
        assert!(batch_metadata.len() == 100);

        // issuer_1
        ctr.sbt_mint(vec![(alice(), batch_metadata[..50].to_vec())]);
        assert_eq!(ctr.sbt_supply_by_owner(alice(), issuer1(), None), 50);

        // issuer_2
        ctx.predecessor_account_id = issuer2();
        ctx.prepaid_gas = max_gas();
        testing_env!(ctx.clone());
        ctr.sbt_mint(vec![(alice(), batch_metadata[50..].to_vec())]);
        assert_eq!(ctr.sbt_supply_by_owner(alice(), issuer2(), None), 50);

        // add more tokens to issuer_1
        ctx.predecessor_account_id = issuer1();
        ctx.prepaid_gas = max_gas();
        testing_env!(ctx.clone());
        ctr.sbt_mint(vec![(bob(), batch_metadata[..20].to_vec())]);
        assert_eq!(ctr.sbt_supply_by_owner(bob(), issuer1(), None), 20);

        ctx.prepaid_gas = max_gas();
        testing_env!(ctx.clone());
        ctr.sbt_mint(vec![(alice2(), batch_metadata[..20].to_vec())]);
        assert_eq!(ctr.sbt_supply_by_owner(alice2(), issuer1(), None), 20);

        ctx.prepaid_gas = max_gas();
        testing_env!(ctx.clone());
        ctr.sbt_mint(vec![(carol(), batch_metadata[..20].to_vec())]);
        assert_eq!(ctr.sbt_supply_by_owner(carol(), issuer1(), None), 20);

        ctx.prepaid_gas = max_gas();
        testing_env!(ctx.clone());
        ctr.sbt_mint(vec![(dan(), batch_metadata[..10].to_vec())]);
        assert_eq!(ctr.sbt_supply_by_owner(dan(), issuer1(), None), 10);

        // soul transfer alice->alice2
        ctx.predecessor_account_id = alice();
        ctx.prepaid_gas = max_gas();
        testing_env!(ctx.clone());
        let limit: u32 = 25; //anything above this limit will fail due to exceeding maximum gas usage per call

        let mut result = ctr._sbt_soul_transfer(alice2(), limit as usize);
        while !result.1 {
            ctx.prepaid_gas = max_gas();
            testing_env!(ctx.clone());
            result = ctr._sbt_soul_transfer(alice2(), limit as usize);
        }

        // check all the balances afterwards
        assert_eq!(ctr.sbt_supply_by_owner(alice(), issuer1(), None), 0);
        assert_eq!(ctr.sbt_supply_by_owner(alice(), issuer2(), None), 0);
        assert_eq!(ctr.sbt_supply_by_owner(alice2(), issuer1(), None), 70);
        assert_eq!(ctr.sbt_supply_by_owner(alice2(), issuer2(), None), 50);
        assert_eq!(ctr.sbt_supply_by_owner(bob(), issuer1(), None), 20);
        assert_eq!(ctr.sbt_supply_by_owner(carol(), issuer1(), None), 20);
        assert_eq!(ctr.sbt_supply_by_owner(dan(), issuer1(), None), 10);
    }

    #[test]
    #[should_panic(expected = "HostError(GasLimitExceeded)")]
    fn soul_transfer_exceeded_limit() {
        let (mut ctx, mut ctr) = setup(&issuer1(), 150 * MINT_DEPOSIT);
        let batch_metadata = mk_batch_metadata(100);
        assert!(batch_metadata.len() == 100);

        // issuer_1
        ctr.sbt_mint(vec![(alice(), batch_metadata[..50].to_vec())]);
        assert_eq!(ctr.sbt_supply_by_owner(alice(), issuer1(), None), 50);

        // issuer_2
        ctx.predecessor_account_id = issuer2();
        ctx.prepaid_gas = max_gas();
        testing_env!(ctx.clone());
        ctr.sbt_mint(vec![(alice(), batch_metadata[50..].to_vec())]);
        assert_eq!(ctr.sbt_supply_by_owner(alice(), issuer2(), None), 50);

        // add more tokens to issuer_1
        ctx.predecessor_account_id = issuer1();
        ctx.prepaid_gas = max_gas();
        testing_env!(ctx.clone());
        ctr.sbt_mint(vec![(bob(), batch_metadata[..20].to_vec())]);
        assert_eq!(ctr.sbt_supply_by_owner(bob(), issuer1(), None), 20);

        ctx.prepaid_gas = max_gas();
        testing_env!(ctx.clone());
        ctr.sbt_mint(vec![(alice2(), batch_metadata[..20].to_vec())]);
        assert_eq!(ctr.sbt_supply_by_owner(alice2(), issuer1(), None), 20);

        ctx.prepaid_gas = max_gas();
        testing_env!(ctx.clone());
        ctr.sbt_mint(vec![(carol(), batch_metadata[..20].to_vec())]);
        assert_eq!(ctr.sbt_supply_by_owner(carol(), issuer1(), None), 20);

        ctx.prepaid_gas = max_gas();
        testing_env!(ctx.clone());
        ctr.sbt_mint(vec![(dan(), batch_metadata[..10].to_vec())]);
        assert_eq!(ctr.sbt_supply_by_owner(dan(), issuer1(), None), 10);

        // soul transfer alice->alice2
        ctx.predecessor_account_id = alice();
        ctx.prepaid_gas = max_gas();
        testing_env!(ctx.clone());
        let limit: u32 = 30; //anything above this limit will fail due to exceeding maximum gas usage per call

        let mut result = ctr._sbt_soul_transfer(alice2(), limit as usize);
        while !result.1 {
            ctx.prepaid_gas = max_gas();
            testing_env!(ctx.clone());
            result = ctr._sbt_soul_transfer(alice2(), limit as usize);
        }
    }

    #[test]
    fn soul_transfer_limit_basics() {
        let (mut ctx, mut ctr) = setup(&issuer1(), 60 * MINT_DEPOSIT);
        let batch_metadata = mk_batch_metadata(40);
        assert!(batch_metadata.len() == 40);

        // issuer_1
        ctr.sbt_mint(vec![(alice(), batch_metadata[..20].to_vec())]);
        assert_eq!(ctr.sbt_supply_by_owner(alice(), issuer1(), None), 20);

        // issuer_2
        ctx.predecessor_account_id = issuer2();
        ctx.prepaid_gas = max_gas();
        testing_env!(ctx.clone());
        ctr.sbt_mint(vec![(alice(), batch_metadata[20..].to_vec())]);
        assert_eq!(ctr.sbt_supply_by_owner(alice(), issuer2(), None), 20);

        ctx.predecessor_account_id = alice();
        ctx.prepaid_gas = max_gas();
        testing_env!(ctx.clone());

        let limit: u32 = 10;
        let mut result = ctr._sbt_soul_transfer(alice2(), limit as usize);
        assert_eq!((limit, false), result);

        ctx.prepaid_gas = max_gas();
        testing_env!(ctx.clone());
        result = ctr._sbt_soul_transfer(alice2(), limit as usize);
        assert_eq!((limit, false), result);

        ctx.prepaid_gas = max_gas();
        testing_env!(ctx.clone());
        result = ctr._sbt_soul_transfer(alice2(), limit as usize);
        assert_eq!((limit, false), result);

        ctx.prepaid_gas = max_gas();
        testing_env!(ctx.clone());
        result = ctr._sbt_soul_transfer(alice2(), limit as usize);
        assert_eq!((limit, false), result);

        // resumed transfer but no more tokens to transfer
        ctx.prepaid_gas = max_gas();
        testing_env!(ctx);
        result = ctr._sbt_soul_transfer(alice2(), limit as usize);
        assert_eq!((0, true), result);

        assert_eq!(ctr.sbt_supply_by_owner(alice(), issuer1(), None), 0);
        assert_eq!(ctr.sbt_supply_by_owner(alice(), issuer2(), None), 0);
        assert_eq!(ctr.sbt_supply_by_owner(alice2(), issuer1(), None), 20);
        assert_eq!(ctr.sbt_supply_by_owner(alice2(), issuer2(), None), 20);
    }

    #[test]
    fn test_mk_log() {
        let l = mk_log_str("abc", "[1,2,3]");
        assert_eq!(
            l,
            vec![
                r#"EVENT_JSON:{"standard":"nep393","version":"1.0.0","event":"abc","data":[1,2,3]}"#
            ],
        )
    }

    fn mk_log_str(event: &str, data: &str) -> Vec<String> {
        vec![format!(
            "EVENT_JSON:{{\"standard\":\"nep393\",\"version\":\"1.0.0\",\"event\":\"{}\",\"data\":{}}}",
            event,data
        )]
    }

    #[test]
    fn check_tree_iterator() {
        let (_, mut ctr) = setup(&issuer1(), MINT_DEPOSIT);
        ctr.balances.insert(&mk_balance_key(alice2(), 1, 1), &101);
        ctr.balances.insert(&mk_balance_key(alice(), 1, 1), &102);
        ctr.balances.insert(&mk_balance_key(bob(), 1, 1), &103);

        let bs: Vec<(BalanceKey, u64)> = ctr
            .balances
            .iter_from(mk_balance_key(alice(), 0, 0))
            .collect();
        assert_eq!(bs.len(), 2, "bob must be included in the prefix scan");
        assert_eq!(
            bs[0].0.owner,
            alice(),
            "alice must be first in the iterator"
        );
        assert_eq!(bs[0].1, 102, "alice must be first in the iterator");
        assert_eq!(bs[1].0.owner, bob(), "bob must be second in the iterator");
        assert_eq!(bs[1].1, 103, "alice must be first in the iterator");
    }

    #[test]
    fn registry_renew_one_issuer() {
        let (_, mut ctr) = setup(&issuer1(), 3 * MINT_DEPOSIT);

        // mint two tokens
        let m1_1 = mk_metadata(1, Some(START + 10));
        let m2_1 = mk_metadata(2, Some(START + 11));
        let tokens = ctr.sbt_mint(vec![(alice(), vec![m1_1, m2_1])]);
        assert_eq!(ctr.sbt_supply_by_owner(alice(), issuer1(), None), 2);

        // renvew the two tokens
        let new_expire = START + 100;
        ctr.sbt_renew(tokens, new_expire);
        assert_eq!(ctr.sbt_supply_by_owner(alice(), issuer1(), None), 2);
        let m1_1_renewed = mk_metadata(1, Some(new_expire));
        let m2_1_renewed = mk_metadata(2, Some(new_expire));

        // assert the two tokens have been renewed (new expire_at)
        assert_eq!(
            ctr.sbt_tokens_by_owner(alice(), Some(issuer1()), None, None, None),
            vec![(
                issuer1(),
                vec![
                    mk_owned_token(1, m1_1_renewed),
                    mk_owned_token(2, m2_1_renewed)
                ]
            ),]
        );
    }

    #[test]
    fn registry_renew_multiple_issuers() {
        let (mut ctx, mut ctr) = setup(&issuer1(), 3 * MINT_DEPOSIT);

        // mint two tokens by issuer1
        let m1_1 = mk_metadata(1, Some(START + 10));
        let m2_1 = mk_metadata(2, Some(START + 11));
        ctr.sbt_mint(vec![(alice(), vec![m1_1.clone(), m2_1.clone()])]);
        assert_eq!(ctr.sbt_supply_by_owner(alice(), issuer1(), None), 2);

        // mint two tokens by issuer2
        let m1_2 = mk_metadata(1, Some(START + 10));
        let m2_2: TokenMetadata = mk_metadata(2, Some(START + 12));
        ctx.predecessor_account_id = issuer2();
        testing_env!(ctx);
        let tokens_issuer2 = ctr.sbt_mint(vec![(alice(), vec![m1_2, m2_2])]);
        assert_eq!(ctr.sbt_supply_by_owner(alice(), issuer2(), None), 2);

        // renvew the two tokens
        ctr.sbt_renew(tokens_issuer2, START + 100);
        assert_eq!(ctr.sbt_supply_by_owner(alice(), issuer2(), None), 2);
        let m1_2_renewed = mk_metadata(1, Some(START + 100));
        let m2_2_renewed = mk_metadata(2, Some(START + 100));

        // assert tokens issued by issuer2 has been renewed (new expire_at)
        assert_eq!(
            ctr.sbt_tokens_by_owner(alice(), Some(issuer2()), None, None, None),
            vec![(
                issuer2(),
                vec![
                    mk_owned_token(1, m1_2_renewed),
                    mk_owned_token(2, m2_2_renewed)
                ]
            ),]
        );

        // assert tokens issued by issuer1 has not been renewed (new expire_at)
        assert_eq!(
            ctr.sbt_tokens_by_owner(alice(), Some(issuer1()), None, None, None),
            vec![(
                issuer1(),
                vec![mk_owned_token(1, m1_1), mk_owned_token(2, m2_1)]
            ),]
        );
    }

    #[test]
    #[should_panic]
    fn registry_renew_basics() {
        let (mut ctx, mut ctr) = setup(&issuer1(), 3 * MINT_DEPOSIT);

        // mint two tokens
        let m1_1 = mk_metadata(1, Some(START + 10));
        let tokens = ctr.sbt_mint(vec![(alice(), vec![m1_1])]);
        assert_eq!(ctr.sbt_supply_by_owner(alice(), issuer1(), None), 1);

        // check if only the issuer can renew the tokens (should panic)
        ctx.predecessor_account_id = issuer2();
        testing_env!(ctx);
        ctr.sbt_renew(tokens, START + 100);
    }

    #[test]
    fn registry_renew_event() {
        let (_, mut ctr) = setup(&issuer1(), 3 * MINT_DEPOSIT);

        // mint two tokens
        let m1_1 = mk_metadata(1, Some(START + 10));
        let tokens = ctr.sbt_mint(vec![(alice(), vec![m1_1])]);
        ctr.sbt_renew(tokens.clone(), START + 100);
        let log_mint = mk_log_str(
            "mint",
            &format!(
                r#"{{"issuer":"{}","tokens":[["{}",[1]]]}}"#,
                issuer1(),
                alice()
            ),
        );
        let log_renew = mk_log_str(
            "renew",
            &format!(r#"{{"issuer":"{}","tokens":[{}]}}"#, issuer1(), tokens[0]),
        );
        assert_eq!(test_utils::get_logs(), vec![log_mint, log_renew].concat());
    }

    #[test]
    fn sbt_recover_basics() {
        let (mut ctx, mut ctr) = setup(&issuer2(), 3 * MINT_DEPOSIT);
        let m1_1 = mk_metadata(1, Some(START + 10));
        let m2_1 = mk_metadata(2, Some(START + 10));
        ctr.sbt_mint(vec![(alice(), vec![m1_1.clone()])]);
        assert_eq!(ctr.sbt_supply_by_owner(alice(), issuer2(), None), 1);

        //issue tokens by a different issuer
        ctx.predecessor_account_id = issuer1();
        testing_env!(ctx);
        ctr.sbt_mint(vec![(alice(), vec![m1_1.clone(), m2_1.clone()])]);
        assert_eq!(ctr.sbt_supply_by_owner(alice(), issuer1(), None), 2);

        ctr.sbt_recover(alice(), bob());
        let recover_log = mk_log_str(
            "recover",
            &format!(
                r#"{{"issuer":"{}","old_owner":"{}","new_owner":"{}"}}"#,
                issuer1(),
                alice(),
                bob()
            ),
        );
        assert_eq!(test_utils::get_logs().len(), 2);
        assert_eq!(test_utils::get_logs()[1], recover_log[0]);
        assert!(!ctr.is_banned(alice()));
        assert!(!ctr.is_banned(bob()));
        assert_eq!(ctr.sbt_supply_by_owner(alice(), issuer1(), None), 0);
        assert_eq!(ctr.sbt_supply_by_owner(bob(), issuer1(), None), 2);
        assert_eq!(ctr.sbt_supply_by_owner(alice(), issuer2(), None), 1); //check if alice still holds the tokens issued by a different issuer
        assert_eq!(
            ctr.sbt_tokens_by_owner(bob(), Some(issuer1()), None, None, None),
            vec![(
                issuer1(),
                vec![
                    mk_owned_token(1, m1_1.clone()),
                    mk_owned_token(2, m2_1.clone())
                ]
            ),]
        );
        assert_eq!(ctr.sbt_supply(issuer1()), 2);
        assert_eq!(ctr.sbt_supply(issuer2()), 1);
        assert_eq!(ctr.sbt_supply_by_class(issuer2(), 1), 1);
        assert_eq!(ctr.sbt_supply_by_class(issuer1(), 1), 1);
        assert_eq!(ctr.sbt_supply_by_class(issuer1(), 2), 1);

        assert_eq!(
            ctr.sbt_tokens(issuer1(), None, None, None),
            vec![
                mk_token(1, bob(), m1_1.clone()),
                mk_token(2, bob(), m2_1.clone())
            ]
        );
        assert_eq!(
            ctr.sbt(issuer1(), 1).unwrap(),
            mk_token(1, bob(), m1_1.clone())
        );
        assert_eq!(ctr.sbt(issuer1(), 2).unwrap(), mk_token(2, bob(), m2_1));
        assert_eq!(ctr.sbt(issuer2(), 1).unwrap(), mk_token(1, alice(), m1_1));
    }

    #[test]
    #[should_panic(expected = "not enough NEAR storage depost")]
    fn sbt_recover_growing_storage_desposit_fail() {
        let (mut ctx, mut ctr) = setup(&issuer1(), 2 * MINT_DEPOSIT);
        let m1_1 = mk_metadata(1, Some(START + 10));
        let m1_2 = mk_metadata(2, Some(START + 10));
        let m1_3 = mk_metadata(3, Some(START + 10));
        ctr.sbt_mint(vec![(alice(), vec![m1_1.clone()])]);
        assert_eq!(ctr.sbt_supply_by_owner(alice(), issuer1(), None), 1);

        ctx.predecessor_account_id = issuer2();
        testing_env!(ctx.clone());
        ctr.sbt_mint(vec![(alice(), vec![m1_1, m1_2, m1_3])]);
        assert_eq!(ctr.sbt_supply_by_owner(alice(), issuer2(), None), 3);

        //set attached deposit to zero, should fail since the storage grows and we do not cover it
        ctx.attached_deposit = 0;
        testing_env!(ctx);
        ctr._sbt_recover(alice(), bob(), 1);
    }

    #[test]
    fn sbt_recover_growing_storage_desposit_pass() {
        let (mut ctx, mut ctr) = setup(&issuer1(), 2 * MINT_DEPOSIT);
        let m1_1 = mk_metadata(1, Some(START + 10));
        ctr.sbt_mint(vec![(alice(), vec![m1_1.clone()])]);
        assert_eq!(ctr.sbt_supply_by_owner(alice(), issuer1(), None), 1);

        ctx.predecessor_account_id = issuer2();
        testing_env!(ctx.clone());
        ctr.sbt_mint(vec![(alice(), vec![m1_1])]);
        assert_eq!(ctr.sbt_supply_by_owner(alice(), issuer2(), None), 1);

        // storage will grow so need to attach deposit.
        ctx.attached_deposit = MINT_DEPOSIT;
        testing_env!(ctx);
        ctr.sbt_recover(alice(), bob());
        assert_eq!(ctr.sbt_supply_by_owner(bob(), issuer2(), None), 1);
    }

    #[test]
    fn sbt_recover_with_continuation_basics() {
        let (_, mut ctr) = setup(&issuer1(), 5 * MINT_DEPOSIT);
        let m1_1 = mk_metadata(1, Some(START + 10));
        let m2_1 = mk_metadata(2, Some(START + 11));
        let m3_1 = mk_metadata(3, Some(START + 12));
        let m4_1 = mk_metadata(4, Some(START + 13));
        ctr.sbt_mint(vec![(alice(), vec![m1_1, m2_1, m3_1, m4_1])]);

        // sbt_recover
        let mut result = ctr._sbt_recover(alice(), alice2(), 3);
        assert_eq!((3, false), result);
        assert_eq!(ctr.sbt_supply_by_owner(alice2(), issuer1(), None), 3);
        assert!(test_utils::get_logs().len() == 1);
        result = ctr._sbt_recover(alice(), alice2(), 3);
        assert_eq!((1, true), result);
        assert!(test_utils::get_logs().len() == 2);

        assert_eq!(ctr.sbt_supply_by_owner(alice(), issuer1(), None), 0);
        assert_eq!(ctr.sbt_supply_by_owner(alice2(), issuer1(), None), 4);
    }

    #[test]
    fn sbt_revoke() {
        let (mut ctx, mut ctr) = setup(&issuer1(), 2 * MINT_DEPOSIT);

        let m1_1 = mk_metadata(1, Some(START + 10));
        let m2_1 = mk_metadata(2, Some(START + 11));
        let m3_1 = mk_metadata(3, Some(START + 21));

        let current_timestamp = ctx.block_timestamp / MILI_SECOND; // convert nano to mili seconds

        let m1_1_revoked = mk_metadata(1, Some(current_timestamp));
        let m2_1_revoked = mk_metadata(2, Some(current_timestamp));
        let m3_1_revoked = mk_metadata(3, Some(current_timestamp));

        let tokens_issuer_1 = ctr.sbt_mint(vec![(
            alice(),
            vec![m1_1.clone(), m2_1.clone(), m3_1.clone()],
        )]);
        assert_eq!(ctr.sbt_supply_by_owner(alice(), issuer1(), None), 3);

        //issue tokens by a different issuer
        ctx.predecessor_account_id = issuer2();
        testing_env!(ctx.clone());
        ctr.sbt_mint(vec![(bob(), vec![m1_1.clone(), m2_1.clone()])]);
        ctr.sbt_mint(vec![(alice(), vec![m3_1.clone()])]);
        assert_eq!(ctr.sbt_supply_by_owner(bob(), issuer2(), None), 2);

        //revoke tokens issued by issuer1
        ctx.predecessor_account_id = issuer1();
        testing_env!(ctx);
        ctr.sbt_revoke(tokens_issuer_1, false);

        let log_revoke = mk_log_str(
            "revoke",
            &format!(r#"{{"issuer":"{}","tokens":[1,2,3]}}"#, issuer1()),
        );
        assert_eq!(test_utils::get_logs().len(), 1);
        assert_eq!(test_utils::get_logs()[0], log_revoke[0]);

        assert_eq!(ctr.sbt_supply(issuer1()), 3);
        assert_eq!(ctr.sbt_supply(issuer2()), 3);
        assert_eq!(ctr.sbt_supply_by_owner(alice(), issuer1(), None), 3);
        assert_eq!(ctr.sbt_supply_by_owner(bob(), issuer2(), None), 2);
        assert_eq!(
            ctr.sbt_tokens_by_owner(alice(), Some(issuer1()), None, None, None),
            vec![(
                issuer1(),
                vec![
                    mk_owned_token(1, m1_1_revoked.clone()),
                    mk_owned_token(2, m2_1_revoked.clone()),
                    mk_owned_token(3, m3_1_revoked.clone()),
                ]
            ),]
        );
        assert_eq!(
            ctr.sbt_tokens(issuer1(), None, None, None),
            vec![
                mk_token(1, alice(), m1_1_revoked),
                mk_token(2, alice(), m2_1_revoked),
                mk_token(3, alice(), m3_1_revoked)
            ]
        );
        assert_eq!(
            ctr.sbt_tokens(issuer2(), None, None, None),
            vec![
                mk_token(1, bob(), m1_1),
                mk_token(2, bob(), m2_1),
                mk_token(3, alice(), m3_1)
            ]
        )
    }

    #[test]
    fn sbt_revoke_burn() {
        let (mut ctx, mut ctr) = setup(&issuer1(), 2 * MINT_DEPOSIT);

        let m1_1 = mk_metadata(1, Some(START + 10));
        let m2_1 = mk_metadata(2, Some(START + 11));
        let m3_1 = mk_metadata(3, Some(START + 21));

        let tokens_to_burn = ctr.sbt_mint(vec![
            (alice(), vec![m1_1.clone(), m2_1.clone()]),
            (bob(), vec![m1_1.clone()]),
        ]);

        ctr.sbt_mint(vec![(alice(), vec![m3_1.clone()])]);

        assert_eq!(ctr.sbt_supply_by_owner(alice(), issuer1(), None), 3);
        assert_eq!(ctr.sbt_supply_by_owner(bob(), issuer1(), None), 1);

        //issue tokens by a different issuer
        ctx.predecessor_account_id = issuer2();
        testing_env!(ctx.clone());
        ctr.sbt_mint(vec![(bob(), vec![m1_1.clone(), m2_1.clone()])]);
        ctr.sbt_mint(vec![(alice(), vec![m3_1.clone()])]);
        assert_eq!(ctr.sbt_supply_by_owner(bob(), issuer2(), None), 2);

        //revoke tokens issued by issuer1
        ctx.predecessor_account_id = issuer1();
        testing_env!(ctx);
        ctr.sbt_revoke(tokens_to_burn, true);

        let log_burn = mk_log_str(
            "burn",
            &format!(r#"{{"issuer":"{}","tokens":[1,2,3]}}"#, issuer1()),
        );
        assert_eq!(test_utils::get_logs().len(), 2);
        assert_eq!(test_utils::get_logs()[0], log_burn[0]);
        assert_eq!(ctr.sbt_supply(issuer1()), 1);
        assert_eq!(ctr.sbt_supply(issuer2()), 3);
        assert_eq!(ctr.sbt_supply_by_owner(alice(), issuer1(), None), 1);
        assert_eq!(ctr.sbt_supply_by_owner(alice(), issuer2(), None), 1);
        assert_eq!(ctr.sbt_supply_by_owner(bob(), issuer2(), None), 2);
        assert_eq!(ctr.sbt_supply_by_class(issuer1(), 1), 0);
        assert_eq!(ctr.sbt_supply_by_class(issuer1(), 2), 0);
        assert_eq!(ctr.sbt_supply_by_class(issuer1(), 3), 1);
        assert_eq!(ctr.sbt_supply_by_class(issuer2(), 1), 1);
        assert_eq!(ctr.sbt_supply_by_class(issuer2(), 2), 1);
        assert_eq!(ctr.sbt_supply_by_class(issuer2(), 3), 1);

        assert_eq!(
            ctr.sbt_tokens(issuer1(), None, None, None),
            vec![mk_token(4, alice(), m3_1.clone())],
        );
        assert_eq!(
            ctr.sbt_tokens(issuer2(), None, None, None),
            vec![
                mk_token(1, bob(), m1_1),
                mk_token(2, bob(), m2_1),
                mk_token(3, alice(), m3_1)
            ]
        )
    }

    // sbt_ban
    #[test]
    fn sbt_soul_transfer_ban() {
        let (mut ctx, mut ctr) = setup(&issuer1(), 2 * MINT_DEPOSIT);
        let m1_1 = mk_metadata(1, Some(START + 10));
        ctr.sbt_mint(vec![(alice(), vec![m1_1])]);
        assert!(!ctr.is_banned(alice()));

        ctx.predecessor_account_id = alice();
        testing_env!(ctx);
        ctr.sbt_soul_transfer(alice2(), None);

        assert!(ctr.is_banned(alice()));
        assert!(!ctr.is_banned(alice2()));
    }

    #[test]
    fn sbt_recover_limit() {
        let (mut ctx, mut ctr) = setup(&issuer2(), 150 * MINT_DEPOSIT);
        let batch_metadata = mk_batch_metadata(100);
        assert!(batch_metadata.len() == 100);

        // issuer_2
        ctr.sbt_mint(vec![(alice(), batch_metadata[..50].to_vec())]);
        assert_eq!(ctr.sbt_supply_by_owner(alice(), issuer2(), None), 50);

        // // add more tokens to issuer_2
        ctx.prepaid_gas = max_gas();
        testing_env!(ctx.clone());
        ctr.sbt_mint(vec![(alice(), batch_metadata[50..].to_vec())]);
        assert_eq!(ctr.sbt_supply_by_owner(alice(), issuer2(), None), 100);

        // add more tokens to issuer_1
        ctx.predecessor_account_id = issuer1();
        ctx.prepaid_gas = max_gas();
        testing_env!(ctx.clone());
        ctr.sbt_mint(vec![(bob(), batch_metadata[..20].to_vec())]);
        assert_eq!(ctr.sbt_supply_by_owner(bob(), issuer1(), None), 20);

        ctx.prepaid_gas = max_gas();
        testing_env!(ctx.clone());
        ctr.sbt_mint(vec![(alice2(), batch_metadata[..20].to_vec())]);
        assert_eq!(ctr.sbt_supply_by_owner(alice2(), issuer1(), None), 20);

        ctx.prepaid_gas = max_gas();
        testing_env!(ctx.clone());
        ctr.sbt_mint(vec![(carol(), batch_metadata[..20].to_vec())]);
        assert_eq!(ctr.sbt_supply_by_owner(carol(), issuer1(), None), 20);

        ctx.prepaid_gas = max_gas();
        testing_env!(ctx.clone());
        ctr.sbt_mint(vec![(dan(), batch_metadata[..10].to_vec())]);
        assert_eq!(ctr.sbt_supply_by_owner(dan(), issuer1(), None), 10);

        // sbt_recover alice->alice2
        ctx.predecessor_account_id = issuer2();
        ctx.prepaid_gas = max_gas();
        testing_env!(ctx.clone());
        let limit: u32 = 20; //anything above this limit will fail due to exceeding maximum gas usage per call

        let mut result = ctr._sbt_recover(alice(), alice2(), limit as usize);
        while !result.1 {
            ctx.prepaid_gas = max_gas();
            testing_env!(ctx.clone());
            result = ctr._sbt_recover(alice(), alice2(), limit as usize);
        }

        // check all the balances afterwards
        assert_eq!(ctr.sbt_supply_by_owner(alice(), issuer2(), None), 0);
        assert_eq!(ctr.sbt_supply_by_owner(alice2(), issuer2(), None), 100);
    }

    #[test]
    #[should_panic(expected = "HostError(GasLimitExceeded)")]
    fn sbt_recover_limit_exceeded() {
        let (mut ctx, mut ctr) = setup(&issuer2(), 150 * MINT_DEPOSIT);
        let batch_metadata = mk_batch_metadata(100);
        assert!(batch_metadata.len() == 100);

        // issuer_2
        ctr.sbt_mint(vec![(alice(), batch_metadata[..50].to_vec())]);
        assert_eq!(ctr.sbt_supply_by_owner(alice(), issuer2(), None), 50);

        // // add more tokens to issuer_2
        ctx.prepaid_gas = max_gas();
        testing_env!(ctx.clone());
        ctr.sbt_mint(vec![(alice(), batch_metadata[50..].to_vec())]);
        assert_eq!(ctr.sbt_supply_by_owner(alice(), issuer2(), None), 100);

        // add more tokens to issuer_1
        ctx.predecessor_account_id = issuer1();
        ctx.prepaid_gas = max_gas();
        testing_env!(ctx.clone());
        ctr.sbt_mint(vec![(bob(), batch_metadata[..20].to_vec())]);
        assert_eq!(ctr.sbt_supply_by_owner(bob(), issuer1(), None), 20);

        ctx.prepaid_gas = max_gas();
        testing_env!(ctx.clone());
        ctr.sbt_mint(vec![(alice2(), batch_metadata[..20].to_vec())]);
        assert_eq!(ctr.sbt_supply_by_owner(alice2(), issuer1(), None), 20);

        ctx.prepaid_gas = max_gas();
        testing_env!(ctx.clone());
        ctr.sbt_mint(vec![(carol(), batch_metadata[..20].to_vec())]);
        assert_eq!(ctr.sbt_supply_by_owner(carol(), issuer1(), None), 20);

        ctx.prepaid_gas = max_gas();
        testing_env!(ctx.clone());
        ctr.sbt_mint(vec![(dan(), batch_metadata[..10].to_vec())]);
        assert_eq!(ctr.sbt_supply_by_owner(dan(), issuer1(), None), 10);

        // sbt_recover alice->alice2
        ctx.predecessor_account_id = issuer2();
        ctx.prepaid_gas = max_gas();
        testing_env!(ctx.clone());
        let limit: u32 = 25; // this value exceedes the gas limit allowed per call and should fail

        let mut result = ctr._sbt_recover(alice(), alice2(), limit as usize);
        while !result.1 {
            ctx.prepaid_gas = max_gas();
            testing_env!(ctx.clone());
            result = ctr._sbt_recover(alice(), alice2(), limit as usize);
        }

        // check all the balances afterwards
        assert_eq!(ctr.sbt_supply_by_owner(alice(), issuer2(), None), 0);
        assert_eq!(ctr.sbt_supply_by_owner(alice2(), issuer2(), None), 100);
    }

    #[test]
    #[should_panic(expected = "from account is banned. Cannot start the transfer")]
    fn sbt_soul_transfer_from_banned_account() {
        let (mut ctx, mut ctr) = setup(&issuer1(), MINT_DEPOSIT);
        let m1_1 = mk_metadata(1, Some(START + 10));
        ctr.sbt_mint(vec![(alice(), vec![m1_1])]);
        assert!(!ctr.is_banned(alice()));

        // ban the from account
        ctr.banlist.insert(&alice());
        assert!(ctr.is_banned(alice()));

        ctx.predecessor_account_id = alice();
        testing_env!(ctx);
        ctr.sbt_soul_transfer(alice2(), None);
    }

    #[test]
    #[should_panic(expected = "receiver account is banned. Cannot start the transfer")]
    fn sbt_soul_transfer_to_banned_account() {
        let (mut ctx, mut ctr) = setup(&issuer1(), MINT_DEPOSIT);
        let m1_1 = mk_metadata(1, Some(START + 10));
        ctr.sbt_mint(vec![(alice(), vec![m1_1])]);
        assert!(!ctr.is_banned(alice()));

        // ban the reciver account
        ctr.banlist.insert(&alice2());
        assert!(ctr.is_banned(alice2()));

        ctx.predecessor_account_id = alice();
        testing_env!(ctx);
        ctr.sbt_soul_transfer(alice2(), None);
    }

    #[test]
    fn sbt_soul_transfer_ban_with_continuation() {
        let (mut ctx, mut ctr) = setup(&issuer1(), 50 * MINT_DEPOSIT);
        let batch_metadata = mk_batch_metadata(50);
        ctr.sbt_mint(vec![(alice(), batch_metadata)]);
        assert!(!ctr.is_banned(alice()));

        ctx.predecessor_account_id = alice();
        testing_env!(ctx.clone());
        // soul transfer
        let result: (u32, bool) = ctr.sbt_soul_transfer(alice2(), None);
        assert!(!result.1);

        // assert the from account is banned after the first soul transfer execution
        assert!(ctr.is_banned(alice()));
        assert!(!ctr.is_banned(alice2()));

        ctx.prepaid_gas = max_gas();
        testing_env!(ctx);
        ctr.sbt_soul_transfer(alice2(), None);
        let result: (u32, bool) = ctr.sbt_soul_transfer(alice2(), None);
        assert!(result.1);

        // assert it stays banned after the soul transfer has been completed
        assert!(ctr.is_banned(alice()));
        assert!(!ctr.is_banned(alice2()));
    }

    #[test]
    fn sbt_recover_ban() {
        let (mut ctx, mut ctr) = setup(&issuer1(), 2 * MINT_DEPOSIT);
        let m1_1 = mk_metadata(1, Some(START + 10));
        ctr.sbt_mint(vec![(alice(), vec![m1_1])]);
        assert!(!ctr.is_banned(alice()));

        ctx.predecessor_account_id = issuer1();
        testing_env!(ctx);
        ctr.sbt_recover(alice(), alice2());
        // sbt_recover should not ban the source account
        assert!(!ctr.is_banned(alice()));
        assert!(!ctr.is_banned(alice2()));
    }

    #[test]
    #[should_panic(expected = "account alice.near is banned")]
    fn sbt_mint_to_banned_account() {
        let (_, mut ctr) = setup(&issuer1(), 2 * MINT_DEPOSIT);
        let m1_1 = mk_metadata(1, Some(START + 10));

        //ban alice account
        ctr.banlist.insert(&alice());
        assert!(ctr.is_banned(alice()));

        //try to mint to a banned account
        ctr.sbt_mint(vec![(alice(), vec![m1_1])]);
    }

    #[test]
    fn sbt_tokens_by_owner_non_expired() {
        let (mut ctx, mut ctr) = setup(&issuer1(), 4 * MINT_DEPOSIT);
        ctx.block_timestamp = START * MILI_SECOND; // 11 seconds
        testing_env!(ctx.clone());

        let m1_1 = mk_metadata(1, Some(START));
        let m1_2 = mk_metadata(2, Some(START));
        let m1_3 = mk_metadata(3, Some(START + 100));
        let m1_4 = mk_metadata(4, Some(START + 100));
        ctr.sbt_mint(vec![(alice(), vec![m1_1, m1_2, m1_3, m1_4])]);

        let res = ctr.sbt_tokens_by_owner(alice(), None, None, None, Some(true));
        assert_eq!(res[0].1.len(), 4);
        let res = ctr.sbt_tokens_by_owner(alice(), None, None, None, None);
        assert_eq!(res[0].1.len(), 4);

        let res = ctr.sbt_tokens(issuer1(), None, None, Some(true));
        assert_eq!(res.len(), 4);
        let res = ctr.sbt_tokens(issuer1(), None, None, Some(false));
        assert_eq!(res.len(), 4);
        let res = ctr.sbt_tokens(issuer1(), None, None, None);
        assert_eq!(res.len(), 4);

        // fast forward so the first two sbts are expired
<<<<<<< HEAD
        ctx.block_timestamp = START + 50;
        testing_env!(ctx);
=======
        ctx.block_timestamp = (START + 50) * MILI_SECOND;
        testing_env!(ctx.clone());
>>>>>>> 0203b2af

        let res = ctr.sbt_tokens_by_owner(alice(), None, None, None, Some(true));
        assert_eq!(res[0].1.len(), 4);
        let res = ctr.sbt_tokens_by_owner(alice(), None, None, None, Some(false));
        assert_eq!(res[0].1.len(), 2);
        let res = ctr.sbt_tokens_by_owner(alice(), None, None, None, None);
        assert_eq!(res[0].1.len(), 2);

        let res = ctr.sbt_tokens(issuer1(), None, None, Some(true));
        assert_eq!(res.len(), 4);
        let res = ctr.sbt_tokens(issuer1(), None, None, Some(false));
        assert_eq!(res.len(), 2);
        let res = ctr.sbt_tokens(issuer1(), None, None, None);
        assert_eq!(res.len(), 2);
    }

    #[test]
    fn is_human() {
        let (mut ctx, mut ctr) = setup(&fractal_mainnet(), 150 * MINT_DEPOSIT);
        ctx.current_account_id = AccountId::new_unchecked("registry.i-am-human.near".to_string());
        testing_env!(ctx.clone());

        let m1_1 = mk_metadata(1, Some(START));
        let m1_2 = mk_metadata(2, Some(START));
        ctr.sbt_mint(vec![(alice(), vec![m1_1])]);
        ctr.sbt_mint(vec![(bob(), vec![m1_2])]);

        assert!(ctr.is_human(alice()));
        assert!(!ctr.is_human(bob()));

        // step forward, so the tokens will expire
        ctx.block_timestamp = (START + 1) * MILI_SECOND;
        testing_env!(ctx.clone());
        assert!(!ctr.is_human(alice()));
        assert!(!ctr.is_human(bob()));
    }

    #[test]
    fn is_human_multiple_classes() {
        let (mut ctx, mut ctr) = setup(&fractal_mainnet(), 150 * MINT_DEPOSIT);
        ctr.iah_classes.1 = vec![1, 3];
        ctx.current_account_id = AccountId::new_unchecked("registry.i-am-human.near".to_string());
        testing_env!(ctx.clone());

        let m1_1 = mk_metadata(1, Some(START));
        let m1_2 = mk_metadata(2, Some(START));
        let m1_3 = mk_metadata(3, Some(START));
        ctr.sbt_mint(vec![(alice(), vec![m1_1.clone()])]);
        ctr.sbt_mint(vec![(bob(), vec![m1_2.clone()])]);
        ctr.sbt_mint(vec![(carol(), vec![m1_2, m1_1.clone()])]);
        ctr.sbt_mint(vec![(dan(), vec![m1_3, m1_1])]);

        assert!(!ctr.is_human(alice()));
        assert!(!ctr.is_human(bob()));
        assert!(!ctr.is_human(carol()));
        assert!(ctr.is_human(dan()));
    }

    #[test]
    fn sbt_tokens_by_owner_per_issuer() {
        let (mut ctx, mut ctr) = setup(&issuer1(), 20 * MINT_DEPOSIT);
        let batch_metadata = mk_batch_metadata(30);
        ctr.sbt_mint(vec![(alice(), batch_metadata[..10].to_vec())]);

        ctx.predecessor_account_id = issuer3();
        testing_env!(ctx.clone());
        ctr.sbt_mint(vec![(alice(), batch_metadata[10..20].to_vec())]);

        ctx.predecessor_account_id = issuer2();
        testing_env!(ctx.clone());
        ctr.sbt_mint(vec![(alice(), batch_metadata[20..].to_vec())]);

        let res = ctr.sbt_tokens_by_owner(alice(), None, None, None, None);
        assert_eq!(res.len(), 3);
        assert_eq!(res[0].1.len(), 10);
        assert_eq!(res[1].1.len(), 10);
        assert_eq!(res[2].1.len(), 10);
        // assert that returns always in the ascending order (not minting order)
        assert_eq!(res[0].0, issuer1());
        assert_eq!(res[1].0, issuer2());
        assert_eq!(res[2].0, issuer3());

        let expected_tokens: Vec<u64> = (1..=10).collect();

        let res = ctr.sbt_tokens_by_owner(alice(), Some(issuer1()), None, None, None);
        assert_eq!(res.len(), 1);
        assert_eq!(
            res[0].1.iter().map(|t| t.token).collect::<Vec<u64>>(),
            expected_tokens,
        );
        let res = ctr.sbt_tokens_by_owner(alice(), Some(issuer2()), None, None, None);
        assert_eq!(res.len(), 1);
        assert_eq!(
            res[0].1.iter().map(|t| t.token).collect::<Vec<u64>>(),
            expected_tokens,
        );
        let res = ctr.sbt_tokens_by_owner(alice(), Some(issuer3()), None, None, None);
        assert_eq!(res.len(), 1);
        assert_eq!(
            res[0].1.iter().map(|t| t.token).collect::<Vec<u64>>(),
            expected_tokens,
        );

        // mint more tokens for issuer1()
        ctx.predecessor_account_id = issuer1();
        testing_env!(ctx.clone());
        ctr.sbt_mint(vec![(alice(), batch_metadata[20..30].to_vec())]);
        let res = ctr.sbt_tokens_by_owner(alice(), Some(issuer1()), None, None, None);
        assert_eq!(res.len(), 1);
        assert_eq!(res[0].0, issuer1());
        assert_eq!(
            res[0].1.iter().map(|t| t.token).collect::<Vec<u64>>(),
            (1..=20).collect::<Vec<u64>>()
        );
    }

    #[test]
    fn is_human_multiple_classes_with_expired_tokens() {
        let (mut ctx, mut ctr) = setup(&fractal_mainnet(), 150 * MINT_DEPOSIT);
        ctr.iah_classes.1 = vec![1, 3];
        ctx.current_account_id = AccountId::new_unchecked("registry.i-am-human.near".to_string());
        testing_env!(ctx.clone());

        let m1_1 = mk_metadata(1, Some(START + 100));
        let m1_2 = mk_metadata(2, Some(START + 100));
        let m1_3 = mk_metadata(3, Some(START));
        ctr.sbt_mint(vec![(alice(), vec![m1_1, m1_2, m1_3])]);

        assert!(ctr.is_human(alice()));
        // step forward, so token class==3 will expire
        ctx.block_timestamp = (START + 1) * MILI_SECOND;
        testing_env!(ctx.clone());
        assert!(!ctr.is_human(alice()));
    }

    #[test]
    fn sbt_revoke_events() {
        let (ctx, mut ctr) = setup(&fractal_mainnet(), 2 * MINT_DEPOSIT);
        let m1_1 = mk_metadata(1, Some(START));
        let tokens = ctr.sbt_mint(vec![(alice(), vec![m1_1])]);

        // clear the events
        testing_env!(ctx.clone());

        // revoke (burn == false)
        ctr.sbt_revoke(vec![tokens[0]], false);

        let log_revoke = mk_log_str(
            "revoke",
            &format!(r#"{{"issuer":"{}","tokens":[1]}}"#, fractal_mainnet()),
        );
        let log_burn = mk_log_str(
            "burn",
            &format!(r#"{{"issuer":"{}","tokens":[1]}}"#, fractal_mainnet()),
        );

        // check only revoke event is emitted
        assert_eq!(test_utils::get_logs().len(), 1);
        assert_eq!(test_utils::get_logs(), log_revoke);

        // clear the events
        testing_env!(ctx.clone());

        // revoke (burn == true)
        ctr.sbt_revoke(tokens, true);

        // check both burn and revoke events are emitted
        assert_eq!(test_utils::get_logs().len(), 2); // -> only 1 event is emmited
        assert_eq!(test_utils::get_logs(), vec![log_burn, log_revoke].concat());
        // -> missing revoke event
    }
}<|MERGE_RESOLUTION|>--- conflicted
+++ resolved
@@ -1951,13 +1951,8 @@
         assert_eq!(res.len(), 4);
 
         // fast forward so the first two sbts are expired
-<<<<<<< HEAD
-        ctx.block_timestamp = START + 50;
+        ctx.block_timestamp = (START + 50) * MILI_SECOND;
         testing_env!(ctx);
-=======
-        ctx.block_timestamp = (START + 50) * MILI_SECOND;
-        testing_env!(ctx.clone());
->>>>>>> 0203b2af
 
         let res = ctr.sbt_tokens_by_owner(alice(), None, None, None, Some(true));
         assert_eq!(res[0].1.len(), 4);
