--- conflicted
+++ resolved
@@ -715,11 +715,7 @@
     fn setup(predecessor: &AccountId, deposit: Balance) -> (VMContext, Contract) {
         let mut ctx = VMContextBuilder::new()
             .predecessor_account_id(admin())
-<<<<<<< HEAD
-            .block_timestamp(START * MILI_SECOND)
-=======
             .block_timestamp(START * MILI_SECOND) // multiplying by mili seconds for easier testing
->>>>>>> 0203b2af
             .is_view(false)
             .build();
         if deposit > 0 {
@@ -1602,11 +1598,7 @@
         let m2_1 = mk_metadata(2, Some(START + 11));
         let m3_1 = mk_metadata(3, Some(START + 21));
 
-<<<<<<< HEAD
-        let current_timestamp = ctx.block_timestamp / MILI_SECOND;
-=======
         let current_timestamp = ctx.block_timestamp / MILI_SECOND; // convert nano to mili seconds
->>>>>>> 0203b2af
 
         let m1_1_revoked = mk_metadata(1, Some(current_timestamp));
         let m2_1_revoked = mk_metadata(2, Some(current_timestamp));
