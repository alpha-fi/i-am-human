--- conflicted
+++ resolved
@@ -1884,7 +1884,6 @@
     }
 
     #[test]
-<<<<<<< HEAD
     fn sbt_tokens_by_owner_per_issuer() {
         let (mut ctx, mut ctr) = setup(&&issuer1(), 20 * MINT_DEPOSIT);
         let batch_metadata = mk_batch_metadata(20);
@@ -1902,7 +1901,9 @@
         assert_eq!(res[0].1.len(), 10);
         let res = ctr.sbt_tokens_by_owner(alice(), Some(issuer2()), None, None, None);
         assert_eq!(res[0].1.len(), 10);
-=======
+    }
+  
+    #[test]
     fn is_human_multiple_classes_with_expired_tokens() {
         let (mut ctx, mut ctr) = setup(&fractal_mainnet(), 150 * MINT_DEPOSIT);
         ctr.iah_classes.1 = vec![1, 3];
@@ -1920,6 +1921,7 @@
         testing_env!(ctx.clone());
         assert!(!ctr.is_human(alice()));
     }
+  
     #[test]
     fn sbt_revoke_events() {
         let (ctx, mut ctr) = setup(&fractal_mainnet(), 2 * MINT_DEPOSIT);
@@ -1955,6 +1957,5 @@
         assert_eq!(test_utils::get_logs().len(), 2); // -> only 1 event is emmited
         assert_eq!(test_utils::get_logs(), vec![log_burn, log_revoke].concat());
         // -> missing revoke event
->>>>>>> 4ef0fdab
     }
 }