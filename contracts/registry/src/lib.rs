--- conflicted
+++ resolved
@@ -1353,7 +1353,6 @@
         assert_eq!(ctr.sbt_supply_by_owner(bob(), issuer2(), None), 1);
     }
 
-<<<<<<< HEAD
     #[test]
     fn sbt_recover_with_continuation_basics() {
         let (_, mut ctr) = setup(&issuer1(), 5 * MINT_DEPOSIT);
@@ -1377,7 +1376,8 @@
 
         assert_eq!(ctr.sbt_supply_by_owner(alice(), issuer1(), None), 0);
         assert_eq!(ctr.sbt_supply_by_owner(alice2(), issuer1(), None), 4);
-=======
+    }  
+      
     // sbt_ban
     #[test]
     fn sbt_soul_transfer_ban() {
@@ -1389,13 +1389,12 @@
         ctx.predecessor_account_id = alice();
         testing_env!(ctx.clone());
         ctr.sbt_soul_transfer(alice2(), None);
->>>>>>> 946b5883
+
         assert!(ctr.is_banned(alice()));
         assert!(!ctr.is_banned(alice2()));
     }
 
     #[test]
-<<<<<<< HEAD
     fn sbt_recover_limit() {
         let (mut ctx, mut ctr) = setup(&issuer2(), 150 * MINT_DEPOSIT);
         let batch_metadata = mk_batch_metadata(100);
@@ -1506,7 +1505,9 @@
         // check all the balances afterwards
         assert_eq!(ctr.sbt_supply_by_owner(alice(), issuer2(), None), 0);
         assert_eq!(ctr.sbt_supply_by_owner(alice2(), issuer2(), None), 100);
-=======
+    }
+      
+    #[test]
     #[should_panic(expected = "caller banned: can't make soul transfer")]
     fn sbt_soul_transfer_from_banned_account() {
         let (mut ctx, mut ctr) = setup(&issuer1(), 1 * MINT_DEPOSIT);
@@ -1594,6 +1595,5 @@
 
         //try to mint to a banned account
         ctr.sbt_mint(vec![(alice(), vec![m1_1.clone()])]);
->>>>>>> 946b5883
     }
 }