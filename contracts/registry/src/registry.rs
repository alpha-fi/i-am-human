// TODO: remove allow unused_variables
#![allow(unused_variables)]

use std::{collections::HashMap, hash::Hash};

use near_sdk::{near_bindgen, AccountId};

use crate::*;
use cost::*;
use sbt::*;

const MAX_LIMIT: u32 = 1000;

#[near_bindgen]
impl SBTRegistry for Contract {
    /**********
     * QUERIES
     **********/

    fn sbt(&self, issuer: AccountId, token: TokenId) -> Option<Token> {
        let issuer_id = self.assert_issuer(&issuer);
        self.issuer_tokens
            .get(&IssuerTokenId { issuer_id, token })
            .map(|td| td.to_token(token))
    }

    fn sbt_supply(&self, issuer: AccountId) -> u64 {
        let issuer_id = match self.sbt_issuers.get(&issuer) {
            None => return 0,
            Some(id) => id,
        };
        self.supply_by_issuer.get(&issuer_id).unwrap_or(0)
    }

    /// returns total amount of tokens of given class minted by this contract
    fn sbt_supply_by_class(&self, issuer: AccountId, class: ClassId) -> u64 {
        let issuer_id = match self.sbt_issuers.get(&issuer) {
            None => return 0,
            Some(id) => id,
        };
        self.supply_by_class.get(&(issuer_id, class)).unwrap_or(0)
    }

    /// returns total supply of SBTs for a given owner.
    /// If class is specified, returns only owner supply of the given class -- must be 0 or 1.
    fn sbt_supply_by_owner(
        &self,
        account: AccountId,
        issuer: AccountId,
        class: Option<ClassId>,
    ) -> u64 {
        // we don't check banlist because we should still enable banned accounts to query their tokens
        if self.ongoing_soul_tx.contains_key(&account) {
            return 0;
        }

        let issuer_id = match self.sbt_issuers.get(&issuer) {
            // early return if the class is not registered
            None => return 0,
            Some(id) => id,
        };
        if let Some(class_id) = class {
            return match self
                .balances
                .contains_key(&balance_key(account, issuer_id, class_id))
            {
                true => 1,
                _ => 0,
            };
        }

        self.supply_by_owner.get(&(account, issuer_id)).unwrap_or(0)
    }

    /// Query sbt tokens issued by a given contract.
    /// If `from_token` is not specified, then `from_token` should be assumed
    /// to be the first valid token id.
    /// The function search tokens sequentially. So, if empty list is returned, then a user
    /// should continue querying the contract by setting `from_token = previous from_token + limit`
    /// until the `from_token > sbt_supply(issuer)`.
    /// If limit is not specified, default is used: 1000.
    fn sbt_tokens(
        &self,
        issuer: AccountId,
        from_token: Option<u64>,
        limit: Option<u32>,
    ) -> Vec<Token> {
        let issuer_id = match self.sbt_issuers.get(&issuer) {
            None => return vec![],
            Some(i) => i,
        };
        let from_token = from_token.unwrap_or(1);
        require!(from_token > 0, "from_token, if set, must be >= 1");
        let limit = limit.unwrap_or(MAX_LIMIT);
        require!(limit > 0, "limit must be bigger than 0");
        let mut max_id = self.next_token_ids.get(&issuer_id).unwrap_or(0);
        if max_id < from_token {
            return vec![];
        }
        max_id = std::cmp::min(max_id + 1, from_token + limit as u64);

        let mut resp = Vec::new();
        for token in from_token..max_id {
            if let Some(t) = self.issuer_tokens.get(&IssuerTokenId { issuer_id, token }) {
                resp.push(t.to_token(token))
            }
        }
        resp
    }

    /// Query SBT tokens by owner
    /// If `from_class` is not specified, then `from_class` should be assumed to be the first
    /// valid class id.
    /// If limit is not specified, default is used: 100.
    /// Returns list of pairs: `(Issuer address, list of token IDs)`.
    fn sbt_tokens_by_owner(
        &self,
        account: AccountId,
        issuer: Option<AccountId>,
        from_class: Option<u64>,
        limit: Option<u32>,
    ) -> Vec<(AccountId, Vec<OwnedToken>)> {
        if from_class.is_some() {
            require!(
                issuer.is_some(),
                "issuer must be defined if from_class is defined"
            );
        }
        // we don't check banlist because we should still enable banned accounts to query their tokens
        if self.ongoing_soul_tx.contains_key(&account) {
            return vec![];
        }

        let issuer_id = match issuer {
            None => 0,
            // use self.sbt_contracts.get when changing to query by issuer_start
            Some(addr) => self.assert_issuer(&addr),
        };
        let mut from_class = from_class.unwrap_or(0);
        // iter_from starts from exclusive "left end"
        from_class = from_class.saturating_sub(1);
        let mut limit = limit.unwrap_or(MAX_LIMIT);
        require!(limit > 0, "limit must be bigger than 0");

        let mut resp = Vec::new();
        let mut tokens = Vec::new();
        let mut prev_issuer = issuer_id;

        for (key, token_id) in self
            .balances
            .iter_from(balance_key(account.clone(), issuer_id, from_class))
            .take(limit as usize)
        {
            // TODO: maybe we should continue the scan?
            if key.owner != account {
                break;
            }
            if prev_issuer != key.issuer_id {
                if issuer_id != 0 {
                    break;
                }
                if !tokens.is_empty() {
                    let issuer = self.issuer_by_id(prev_issuer);
                    resp.push((issuer, tokens));
                    tokens = Vec::new();
                }
                prev_issuer = key.issuer_id;
            }
            let t = self.get_token(key.issuer_id, token_id);
            tokens.push(OwnedToken {
                token: token_id,
                metadata: t.metadata.v1(),
            });
            limit -= 1;
            if limit == 0 {
                break;
            }
        }
        if prev_issuer != 0 && !tokens.is_empty() {
            let issuer = self.issuer_by_id(prev_issuer);
            resp.push((issuer, tokens));
        }
        resp
    }

    /// checks if an `account` was banned by the registry.
    fn is_banned(&self, account: AccountId) -> bool {
        self._is_banned(&account)
    }

    /*************
     * Transactions
     *************/

    /// Creates a new, unique token and assigns it to the `receiver`.
    /// `token_spec` is a vector of pairs: owner AccountId and TokenMetadata.
    /// Each TokenMetadata must have non zero `class`.
    /// Must be called by an SBT contract.
    /// Must emit `Mint` event.
    /// Must provide enough NEAR to cover registry storage cost.
    /// Panics with "out of gas" if token_spec vector is too long and not enough gas was
    /// provided.
    #[payable]
    fn sbt_mint(&mut self, token_spec: Vec<(AccountId, Vec<TokenMetadata>)>) -> Vec<TokenId> {
        let storage_start = env::storage_usage();
        let storage_deposit = env::attached_deposit();
        require!(
            storage_deposit >= 6 * MILI_NEAR,
            "min required storage deposit: 0.006 NEAR"
        );

        let issuer = &env::predecessor_account_id();
        let issuer_id = self.assert_issuer(issuer);
        let mut num_tokens = 0;
        for el in token_spec.iter() {
            num_tokens += el.1.len() as u64;
        }
        let mut token = self.next_token_id(issuer_id, num_tokens);
        let ret_token_ids = (token..token + num_tokens).collect();
        let mut supply_by_class = HashMap::new();
        let mut per_recipient: HashMap<AccountId, Vec<TokenId>> = HashMap::new();

        for (owner, metadatas) in token_spec {
            // no need to check ongoing_soult_tx, because it will automatically ban the source account
            self.assert_not_banned(&owner);

            let recipient_tokens = per_recipient.entry(owner.clone()).or_default();
            let metadatas_len = metadatas.len();

            for metadata in metadatas {
                let prev = self.balances.insert(
                    &balance_key(owner.clone(), issuer_id, metadata.class),
                    &token,
                );
                require!(
                    prev.is_none(),
                    format! {"{} already has SBT of class {}", owner, metadata.class}
                );

                // update supply by class
                match supply_by_class.get_mut(&metadata.class) {
                    None => {
                        supply_by_class.insert(metadata.class, 1);
                    }
                    Some(s) => *s += 1,
                };

                self.issuer_tokens.insert(
                    &IssuerTokenId { issuer_id, token },
                    &TokenData {
                        owner: owner.clone(),
                        metadata: metadata.into(),
                    },
                );
                recipient_tokens.push(token);

                token += 1;
            }

            // update supply by owner
            let skey = (owner, issuer_id);
            let sowner = self.supply_by_owner.get(&skey).unwrap_or(0) + metadatas_len as u64;
            self.supply_by_owner.insert(&skey, &sowner);
        }

        for (cls, new_supply) in supply_by_class {
            let key = (issuer_id, cls);
            let s = self.supply_by_class.get(&key).unwrap_or(0) + new_supply;
            self.supply_by_class.insert(&key, &s);
        }

        let new_supply = self.supply_by_issuer.get(&issuer_id).unwrap_or(0) + num_tokens;
        self.supply_by_issuer.insert(&issuer_id, &new_supply);

        let mut minted: Vec<(&AccountId, &Vec<TokenId>)> = per_recipient.iter().collect();
        minted.sort_by(|a, b| a.0.cmp(b.0));
        SbtMint {
            issuer,
            tokens: minted,
        }
        .emit();

        let required_deposit =
            (env::storage_usage() - storage_start) as u128 * env::storage_byte_cost();
        require!(
            storage_deposit >= required_deposit,
            format!(
                "not enough NEAR storage depost, required: {}",
                required_deposit
            )
        );

        ret_token_ids
    }

    /// sbt_recover reassigns all tokens issued by the caller, from the old owner to a new owner.
    /// + Adds `old_owner` to a banned accounts list.
    /// + Must be called by a valid SBT issuer.
    /// + Must emit `Recover` event once all the tokens have been recovered.
    /// + Requires attaching enough tokens to cover the storage growth.
    /// + Returns the amount of tokens recovered and a boolean: `true` if the whole
    ///   process has finished, `false` when the process has not finished and should be
    ///   continued by a subsequent call.
    /// + User must keep calling the `sbt_recover` until `true` is returned.
    #[payable]
<<<<<<< HEAD
    fn sbt_recover(&mut self, from: AccountId, to: AccountId) -> (u32, bool) {
        self._sbt_recover(from, to, 20)
=======
    fn sbt_recover(&mut self, from: AccountId, to: AccountId) {
        let storage_start = env::storage_usage();
        let issuer = env::predecessor_account_id();
        let issuer_id = self.assert_issuer(&issuer);
        self.assert_not_banned(&from);
        self.assert_not_banned(&to);
        // no need to check ongoing_soult_tx, because it will automatically ban the source account

        let mut tokens_recovered = 0;
        let mut class_ids = Vec::new();

        for (key, token) in self
            .balances
            .iter_from(balance_key(from.clone(), issuer_id, 0))
            .take(MAX_LIMIT as usize)
        {
            if key.owner != from || key.issuer_id != issuer_id {
                break;
            }
            tokens_recovered += 1;
            let mut t = self.get_token(key.issuer_id, token);

            class_ids.push(t.metadata.class_id());

            t.owner = to.clone();
            self.issuer_tokens
                .insert(&IssuerTokenId { issuer_id, token }, &t);
        }
        // update user balances
        let mut old_balance_key = balance_key(from.clone(), issuer_id, 0);
        let mut new_balance_key = balance_key(to.clone(), issuer_id, 0);
        for class_id in class_ids {
            old_balance_key.class_id = class_id;
            let token_id = self.balances.remove(&old_balance_key).unwrap();
            new_balance_key.class_id = class_id;
            self.balances.insert(&new_balance_key, &token_id);
        }

        // ---
        // update supply_by_owner map. We can't do it in the loop above becuse we can't modify
        // self.balances while iterating over it
        let supply_key = &(from.clone(), issuer_id);
        let old_supply_from = self.supply_by_owner.remove(supply_key).unwrap_or(0);
        if old_supply_from != tokens_recovered {
            self.supply_by_owner.insert(
                &(from.clone(), issuer_id),
                &(old_supply_from - tokens_recovered),
            );
        }
        let supply_key = &(to.clone(), issuer_id);
        let old_supply_to = self.supply_by_owner.get(supply_key).unwrap_or(0);
        self.supply_by_owner
            .insert(supply_key, &(old_supply_to + tokens_recovered));

        // ---
        // add old_owner to a bannded list
        self.banlist.insert(&from);

        // emit Recover event
        SbtRecover {
            issuer: &issuer,
            old_owner: &from,
            new_owner: &to,
        }
        .emit();

        // storage check
        let required_deposit =
            (env::storage_usage() - storage_start) as u128 * env::storage_byte_cost();
        require!(
            env::attached_deposit() >= required_deposit,
            format!(
                "not enough NEAR storage depost, required: {}",
                required_deposit
            )
        );
>>>>>>> acd79617
    }

    /// sbt_renew will update the expire time of provided tokens.
    /// `expires_at` is a unix timestamp (in seconds).
    /// Must be called by an SBT contract.
    /// Must emit `Renew` event.
    /// Use `cost::renew_gas` to calculate expected amount of gas that should be assigned for this
    /// function
    fn sbt_renew(&mut self, tokens: Vec<TokenId>, expires_at: u64) {
        let issuer = env::predecessor_account_id();
        let issuer_id = self.assert_issuer(&issuer);
        for token in &tokens {
            let token = *token;
            let mut t = self.get_token(issuer_id, token);
            self.assert_not_banned(&t.owner);
            let mut m = t.metadata.v1();
            m.expires_at = Some(expires_at);
            t.metadata = m.into();
            self.issuer_tokens
                .insert(&IssuerTokenId { issuer_id, token }, &t);
        }
        SbtTokensEvent { issuer, tokens }.emit_renew();
    }

    /// Revokes SBT.
    /// Must be called by an SBT contract.
    /// Must emit `Revoke` event.
    /// Must also emit `Burn` event if the SBT tokens are burned (removed).
    fn sbt_revoke(&mut self, tokens: Vec<TokenId>, burn: bool) {
        let issuer = env::predecessor_account_id();
        let issuer_id = self.assert_issuer(&issuer);
        if burn == true {
            let mut revoked_per_class: HashMap<u64, u64> = HashMap::new();
            let mut revoked_per_owner: HashMap<AccountId, u64> = HashMap::new();
            let tokens_burned: u64 = tokens.len().try_into().unwrap();
            for token in tokens.clone() {
                // update balances
                let token_object = self.get_token(issuer_id, token);
                let owner = token_object.owner;
                let class_id = token_object.metadata.class_id();
                let balance_key = &BalanceKey {
                    issuer_id,
                    owner: owner.clone(),
                    class_id,
                };
                self.balances.remove(balance_key);

                // collect the info about the tokens revoked per owner and per class
                // to update the balances accordingly
                revoked_per_class
                    .entry(class_id)
                    .and_modify(|key_value| *key_value += 1)
                    .or_insert(1);
                revoked_per_owner
                    .entry(owner)
                    .and_modify(|key_value| *key_value += 1)
                    .or_insert(1);

                // remove from issuer_tokens
                self.issuer_tokens
                    .remove(&IssuerTokenId { issuer_id, token });
            }

            // update supply by owner
            for (owner_id, tokens_revoked) in revoked_per_owner {
                let old_supply = self
                    .supply_by_owner
                    .get(&(owner_id.clone(), issuer_id))
                    .unwrap();
                self.supply_by_owner
                    .insert(&(owner_id, issuer_id), &(old_supply - &tokens_revoked));
            }

            // update supply by class
            for (class_id, tokens_revoked) in revoked_per_class {
                let old_supply = self.supply_by_class.get(&(issuer_id, class_id)).unwrap();
                self.supply_by_class
                    .insert(&(issuer_id, class_id), &(&old_supply - &tokens_revoked));
            }

            // update supply by issuer
            let supply_by_issuer = self.supply_by_issuer.get(&(issuer_id)).unwrap_or(0);
            self.supply_by_issuer
                .insert(&(issuer_id), &(supply_by_issuer - tokens_burned));

            // emit event
            SbtTokensEvent { issuer, tokens }.emit_burn();
        } else {
            let current_timestamp = env::block_timestamp();
            // revoke
            for token in tokens.clone() {
                // update expire date for all tokens to current_timestamp
                let mut t = self.get_token(issuer_id, token);
                let mut m = t.metadata.v1();
                m.expires_at = Some(current_timestamp);
                t.metadata = m.into();
                self.issuer_tokens
                    .insert(&IssuerTokenId { issuer_id, token }, &t);
            }
            SbtTokensEvent { issuer, tokens }.emit_revoke();
        }
    }
}<|MERGE_RESOLUTION|>--- conflicted
+++ resolved
@@ -303,87 +303,8 @@
     ///   continued by a subsequent call.
     /// + User must keep calling the `sbt_recover` until `true` is returned.
     #[payable]
-<<<<<<< HEAD
     fn sbt_recover(&mut self, from: AccountId, to: AccountId) -> (u32, bool) {
         self._sbt_recover(from, to, 20)
-=======
-    fn sbt_recover(&mut self, from: AccountId, to: AccountId) {
-        let storage_start = env::storage_usage();
-        let issuer = env::predecessor_account_id();
-        let issuer_id = self.assert_issuer(&issuer);
-        self.assert_not_banned(&from);
-        self.assert_not_banned(&to);
-        // no need to check ongoing_soult_tx, because it will automatically ban the source account
-
-        let mut tokens_recovered = 0;
-        let mut class_ids = Vec::new();
-
-        for (key, token) in self
-            .balances
-            .iter_from(balance_key(from.clone(), issuer_id, 0))
-            .take(MAX_LIMIT as usize)
-        {
-            if key.owner != from || key.issuer_id != issuer_id {
-                break;
-            }
-            tokens_recovered += 1;
-            let mut t = self.get_token(key.issuer_id, token);
-
-            class_ids.push(t.metadata.class_id());
-
-            t.owner = to.clone();
-            self.issuer_tokens
-                .insert(&IssuerTokenId { issuer_id, token }, &t);
-        }
-        // update user balances
-        let mut old_balance_key = balance_key(from.clone(), issuer_id, 0);
-        let mut new_balance_key = balance_key(to.clone(), issuer_id, 0);
-        for class_id in class_ids {
-            old_balance_key.class_id = class_id;
-            let token_id = self.balances.remove(&old_balance_key).unwrap();
-            new_balance_key.class_id = class_id;
-            self.balances.insert(&new_balance_key, &token_id);
-        }
-
-        // ---
-        // update supply_by_owner map. We can't do it in the loop above becuse we can't modify
-        // self.balances while iterating over it
-        let supply_key = &(from.clone(), issuer_id);
-        let old_supply_from = self.supply_by_owner.remove(supply_key).unwrap_or(0);
-        if old_supply_from != tokens_recovered {
-            self.supply_by_owner.insert(
-                &(from.clone(), issuer_id),
-                &(old_supply_from - tokens_recovered),
-            );
-        }
-        let supply_key = &(to.clone(), issuer_id);
-        let old_supply_to = self.supply_by_owner.get(supply_key).unwrap_or(0);
-        self.supply_by_owner
-            .insert(supply_key, &(old_supply_to + tokens_recovered));
-
-        // ---
-        // add old_owner to a bannded list
-        self.banlist.insert(&from);
-
-        // emit Recover event
-        SbtRecover {
-            issuer: &issuer,
-            old_owner: &from,
-            new_owner: &to,
-        }
-        .emit();
-
-        // storage check
-        let required_deposit =
-            (env::storage_usage() - storage_start) as u128 * env::storage_byte_cost();
-        require!(
-            env::attached_deposit() >= required_deposit,
-            format!(
-                "not enough NEAR storage depost, required: {}",
-                required_deposit
-            )
-        );
->>>>>>> acd79617
     }
 
     /// sbt_renew will update the expire time of provided tokens.
