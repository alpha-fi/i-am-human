--- conflicted
+++ resolved
@@ -18,6 +18,7 @@
     pub(crate) next_token_ids: LookupMap<IssuerId, TokenId>,
     pub(crate) next_issuer_id: IssuerId,
     pub(crate) iah_sbts: (AccountId, Vec<ClassId>),
+    pub(crate) admins: Vec<AccountId>,
 }
 
 #[near_bindgen]
@@ -45,17 +46,9 @@
             next_issuer_id: old_state.next_issuer_id,
             ongoing_soul_tx: old_state.ongoing_soul_tx,
             iah_sbts: old_state.iah_sbts,
-<<<<<<< HEAD
-            flagged: LookupMap::new(StorageKey::Flagged),
-            authorized_flaggers: LazyOption::new(
-                StorageKey::AdminsFlagged,
-                Some(&authorized_flaggers),
-            ),
-            admins: vec![]
-=======
             flagged: old_state.flagged,
             authorized_flaggers: old_state.authorized_flaggers,
->>>>>>> a427fabb
+            admins: old_state.admins,
         }
     }
 }