use near_sdk::borsh::{self, BorshDeserialize, BorshSerialize};
use near_sdk::collections::LookupMap;
use near_sdk::serde::{Deserialize, Serialize};
<<<<<<< HEAD
use near_sdk::{
    env, near_bindgen, require, AccountId, Balance, Gas, NearSchema, PanicOnDefault, Promise,
    PromiseOrValue, ONE_NEAR,
};
=======
use near_sdk::{env, near_bindgen, require, AccountId, Balance, PanicOnDefault};
>>>>>>> 53032279

use sbt::*;

pub const MILI_NEAR: Balance = 1_000_000_000_000_000_000_000;
pub const REG_HUMAN_DEPOSIT: Balance = 3 * MILI_NEAR;
<<<<<<< HEAD
pub const FAILURE_CALLBACK_GAS: Gas = Gas(3 * Gas::ONE_TERA.0);
=======
/// maximum time for proposal voting in milliseconds.
pub const VOTING_DURATION: u64 = 20_000;
>>>>>>> 53032279

#[near_bindgen]
#[derive(BorshDeserialize, BorshSerialize, PanicOnDefault)]
pub struct Contract {
    /// Accounts authorized to issue new SBT
    pub used_tokens: LookupMap<AccountId, SBTs>,
    /// SBT registry.
    pub registry: AccountId,
}

// Implement the contract structure
#[near_bindgen]
impl Contract {
    /// @admins: initial set of admins
    /// @ttl: time to live for SBT expire. Must be number in miliseconds.
    #[init]
    pub fn new(registry: AccountId) -> Self {
        Self {
            used_tokens: LookupMap::new(b"1"),
            registry,
        }
    }

    #[payable]
    pub fn register_human_token(
        &mut self,
        caller: AccountId,
        iah_proof: SBTs,
        payload: RegisterHumanPayload,
    ) -> PromiseOrValue<bool> {
        env::log_str(&format!(
            "register token for {}, memo={}",
            caller, payload.memo
        ));

        let deposit = env::attached_deposit();
        if deposit < 2 * ONE_NEAR {
            return PromiseOrValue::Promise(
                Promise::new(caller)
                    .transfer(deposit)
                    .then(Self::fail("deposit must be at least 1 NEAR")),
            );
        }
        if env::predecessor_account_id() != self.registry {
            return PromiseOrValue::Promise(
                Promise::new(caller)
                    .transfer(deposit)
                    .then(Self::fail("must be called by registry")),
            );
        }
        if payload.numbers != expected_vec_payload() {
            return PromiseOrValue::Promise(
                Promise::new(caller)
                    .transfer(deposit)
                    .then(Self::fail("wrong payload")),
            );
        }

        if iah_proof.is_empty() {
            return PromiseOrValue::Promise(
                Promise::new(caller)
                    .transfer(deposit)
                    .then(Self::fail("not a human")),
            );
        }
        for (_, tokens) in &iah_proof {
            if tokens.is_empty() {
                return PromiseOrValue::Promise(
                    Promise::new(caller)
                        .transfer(deposit)
                        .then(Self::fail("bad response, expected non empty token list")),
                );
            }
        }
        if self.used_tokens.contains_key(&caller) {
            return near_sdk::PromiseOrValue::Value(false);
        }
        self.used_tokens.insert(&caller, &iah_proof);
        near_sdk::PromiseOrValue::Value(true)
    }

    pub fn recorded_sbts(&self, user: AccountId) -> Option<SBTs> {
        self.used_tokens.get(&user)
    }

<<<<<<< HEAD
    fn fail(reason: &str) -> Promise {
        Self::ext(env::current_account_id())
            .with_static_gas(FAILURE_CALLBACK_GAS)
            .on_failure(reason.to_string())
    }

    #[private]
    pub fn on_failure(&mut self, error: String) {
        env::panic_str(&error)
=======
    /// Simulates a governance voting. Every valid human (as per IAH registry) can vote.
    /// To avoid double voting by an account who is doing soul_transfer while a proposal is
    /// active, we require that voing must be called through `iah_registry.is_human_call_lock`.
    /// We check that the caller set enough `lock_duration` for soul transfers.
    /// Arguments:
    /// * `caller`: account ID making a vote (passed by `iah_registry.is_human_call`)
    /// * `locked_until`: time in milliseconds, untile when the caller is locked for soul
    ///   transfers (reported by `iah_registry.is_human_call`).
    /// * `iah_proof`: proof of humanity. It's not required and will be ignored.
    /// * `payload`: the proposal ID and the vote (approve or reject).
    #[payable]
    pub fn vote(
        &mut self,
        caller: AccountId,
        locked_until: u64,
        #[allow(unused_variables)] iah_proof: Option<SBTs>,
        payload: VotePayload,
    ) {
        // for this simulation we imagine that every proposal ID is valid and it's finishing
        // at "now" + VOTING_DURATION
        require!(
            env::predecessor_account_id() == self.registry,
            "must be called by registry"
        );
        require!(
            locked_until >= env::block_timestamp_ms() + VOTING_DURATION,
            "account not locked for soul transfer for sufficient amount of time"
        );
        require!(payload.prop_id > 0, "invalid proposal id");
        require!(
            payload.vote == "approve" || payload.vote == "reject",
            "invalid vote: must be either 'approve' or 'reject'"
        );

        env::log_str(&format!(
            "VOTED: voter={}, proposal={}, vote={}",
            caller, payload.prop_id, payload.vote,
        ));
>>>>>>> 53032279
    }
}

#[derive(Serialize, Deserialize)]
#[cfg_attr(not(target_arch = "wasm32"), derive(Debug, Clone))]
#[serde(crate = "near_sdk::serde")]
pub struct RegisterHumanPayload {
    pub memo: String,
    pub numbers: Vec<u32>,
}

#[derive(Serialize, Deserialize)]
#[cfg_attr(not(target_arch = "wasm32"), derive(Debug, Clone))]
#[serde(crate = "near_sdk::serde")]
pub struct VotePayload {
    pub prop_id: u32,
    pub vote: String,
}

pub(crate) fn expected_vec_payload() -> Vec<u32> {
    vec![2, 3, 5, 7, 11]
}

#[cfg(test)]
mod tests {
    use super::*;
    use near_sdk::{test_utils::VMContextBuilder, testing_env, VMContext};

    fn alice() -> AccountId {
        AccountId::new_unchecked("alice.near".to_string())
    }

    fn issuer1() -> AccountId {
        AccountId::new_unchecked("sbt.n".to_string())
    }

    fn registry() -> AccountId {
        AccountId::new_unchecked("registry".to_string())
    }

    fn setup(predecessor: AccountId, deposit: Balance) -> (VMContext, Contract) {
        let mut ctx = VMContextBuilder::new()
            .predecessor_account_id(predecessor)
            .is_view(false)
            .build();
        if deposit > 0 {
            ctx.attached_deposit = deposit
        }
        testing_env!(ctx.clone());
        let ctr = Contract::new(registry());
        (ctx, ctr)
    }

    // #[test]
    // fn register_human_token() {
    //     let (_, mut ctr) = setup(registry(), REG_HUMAN_DEPOSIT);

    //     let tokens = vec![(issuer1(), vec![1, 4])];
    //     let payload = RegisterHumanPayload {
    //         memo: "checking alice".to_owned(),
    //         numbers: expected_vec_payload(),
    //     };
    //     assert!(ctr.register_human_token(alice(), tokens.clone(), payload.clone()).);
    //     assert_eq!(ctr.used_tokens.get(&alice()).unwrap(), tokens);

    //     assert!(
    //         //  !ctr.register_human_token(alice(), vec![(issuer1(), vec![2])], payload),
    //         "second call for the same user should return false"
    //     );
    //     assert_eq!(
    //         ctr.used_tokens.get(&alice()).unwrap(),
    //         tokens,
    //         "should not overwrite previous call"
    //     );
    // }

    // #[test]
    // #[should_panic(expected = "must be called by registry")]
    // fn register_human_token_non_registry() {
    //     let (_, mut ctr) = setup(issuer1(), REG_HUMAN_DEPOSIT);

    //     let tokens = vec![(issuer1(), vec![1, 4])];
    //     ctr.register_human_token(
    //         alice(),
    //         tokens,
    //         RegisterHumanPayload {
    //             memo: "registering alice".to_owned(),
    //             numbers: expected_vec_payload(),
    //         },
    //     );
    // }
}<|MERGE_RESOLUTION|>--- conflicted
+++ resolved
@@ -1,25 +1,18 @@
 use near_sdk::borsh::{self, BorshDeserialize, BorshSerialize};
 use near_sdk::collections::LookupMap;
 use near_sdk::serde::{Deserialize, Serialize};
-<<<<<<< HEAD
 use near_sdk::{
     env, near_bindgen, require, AccountId, Balance, Gas, NearSchema, PanicOnDefault, Promise,
     PromiseOrValue, ONE_NEAR,
 };
-=======
-use near_sdk::{env, near_bindgen, require, AccountId, Balance, PanicOnDefault};
->>>>>>> 53032279
 
 use sbt::*;
 
 pub const MILI_NEAR: Balance = 1_000_000_000_000_000_000_000;
 pub const REG_HUMAN_DEPOSIT: Balance = 3 * MILI_NEAR;
-<<<<<<< HEAD
 pub const FAILURE_CALLBACK_GAS: Gas = Gas(3 * Gas::ONE_TERA.0);
-=======
 /// maximum time for proposal voting in milliseconds.
 pub const VOTING_DURATION: u64 = 20_000;
->>>>>>> 53032279
 
 #[near_bindgen]
 #[derive(BorshDeserialize, BorshSerialize, PanicOnDefault)]
@@ -105,7 +98,6 @@
         self.used_tokens.get(&user)
     }
 
-<<<<<<< HEAD
     fn fail(reason: &str) -> Promise {
         Self::ext(env::current_account_id())
             .with_static_gas(FAILURE_CALLBACK_GAS)
@@ -115,7 +107,7 @@
     #[private]
     pub fn on_failure(&mut self, error: String) {
         env::panic_str(&error)
-=======
+    }
     /// Simulates a governance voting. Every valid human (as per IAH registry) can vote.
     /// To avoid double voting by an account who is doing soul_transfer while a proposal is
     /// active, we require that voing must be called through `iah_registry.is_human_call_lock`.
@@ -154,7 +146,6 @@
             "VOTED: voter={}, proposal={}, vote={}",
             caller, payload.prop_id, payload.vote,
         ));
->>>>>>> 53032279
     }
 }
 
