<!-- markdownlint-disable MD013 -->
<!-- markdownlint-disable MD024 -->

<!--
Changelogs are for humans, not machines.
There should be an entry for every single version.
The same types of changes should be grouped.
The latest version comes first.
The release date of each version is displayed.

Usage:

Change log entries are to be added to the Unreleased section. Example entry:

* [#<PR-number>](https://github.com/umee-network/umee/pull/<PR-number>) <description>
-->

# CHANGELOG: Community SBT

## Unreleased

### Features

### Breaking Changes

<<<<<<< HEAD
- Recommended `cost.mint_deposit` is decreased by 0.001 miliNEAR (in total).
=======
* Contract field type for `admin` changed from `AccoundId` -> `LazyOption<Vec<AccountId>>`
>>>>>>> 9ec13161

### Bug Fixes

## v4.2.0 (2023-08-25)

The release introduces more class level customizations.

### Features

- Admin can set `max_ttl` per class rather than per contract.
- Allow minters to revoke tokens (previously, only contract admin DAO could do that).
- Allows minters to define class level metadata. So, now you can set meatadata for the whole issuer (contract), class and for every token. Class common stuff (like icons) should go on the class metadata level.
- New sbt_mint_many function allowing minter DAO to mint many tokens at once.

### Deployments

- `community.i-am-human.near`: tx: `6NEz1NASdExWF5wRzwiAHoHkCxWctgK96rJPGFHgoQz5`, migration: `Z8cH2vFT229av5z28xpFiX8wPZcx6N1UZs3fyFfwPLy`<|MERGE_RESOLUTION|>--- conflicted
+++ resolved
@@ -23,11 +23,8 @@
 
 ### Breaking Changes
 
-<<<<<<< HEAD
+- Contract field type for `admin` changed from `AccoundId` -> `LazyOption<Vec<AccountId>>`
 - Recommended `cost.mint_deposit` is decreased by 0.001 miliNEAR (in total).
-=======
-* Contract field type for `admin` changed from `AccoundId` -> `LazyOption<Vec<AccountId>>`
->>>>>>> 9ec13161
 
 ### Bug Fixes
 
